<<<<<<< HEAD
from abc import ABC
from typing import Tuple

import torch
import torch.nn as nn
import torch.nn.functional as F
=======
import torch
import torch.nn as nn
import torch.nn.functional as F
from typing import Tuple
>>>>>>> 185364e4


class BaseGaussianSmoothing(ABC, nn.Module):
    @staticmethod
    def get_kernel_radius(sigma: float, sigma_cutoff: float):
        # make the radius of the filter equal to truncate standard deviations
        # at least radius of 1
        return max(int(sigma_cutoff * sigma + 0.5), 1)

    @staticmethod
    def _make_gaussian_kernel_1d(
        sigma: float, sigma_cutoff: float = None, radius: int = None
    ):
        if (sigma_cutoff is not None and radius is not None) or not (
            sigma_cutoff or radius
        ):
            raise ValueError("Either pass sigma_cutoff or radius")

        if not radius:
            radius = BaseGaussianSmoothing.get_kernel_radius(sigma, sigma_cutoff)

        sigma2 = sigma * sigma
        x = torch.arange(-radius, radius + 1)
        phi_x = torch.exp(-0.5 / sigma2 * x**2)
        phi_x = phi_x / phi_x.sum()

        return torch.as_tensor(phi_x, dtype=torch.float32)

    @staticmethod
    def make_gaussian_kernel(
        sigma: Tuple[float, ...],
        sigma_cutoff: Tuple[float, ...],
        same_size: bool = False,
    ):
        if len(sigma) != len(sigma_cutoff):
            raise ValueError("sigma and sigma_cutoff has to be same length")

        n_dim = len(sigma)

        max_kernel_radius = max(
            BaseGaussianSmoothing.get_kernel_radius(s, c)
            for s, c in zip(sigma, sigma_cutoff)
        )

        kernels = []
        for i in range(n_dim):
            if same_size:
                kernel_1d = GaussianSmoothing3d._make_gaussian_kernel_1d(
                    sigma=sigma[i], radius=max_kernel_radius
                )
            else:
                kernel_1d = GaussianSmoothing3d._make_gaussian_kernel_1d(
                    sigma=sigma[i], sigma_cutoff=sigma_cutoff[i]
                )
            if n_dim == 3:
                kernel = torch.einsum("i,j,k->ijk", kernel_1d, kernel_1d, kernel_1d)
            elif n_dim == 2:
                kernel = torch.einsum("i,j->ij", kernel_1d, kernel_1d)
            kernel = kernel / kernel.sum()
            kernels.append(kernel)

        return kernels


class GaussianSmoothing2d(BaseGaussianSmoothing):
    def __init__(
        self,
        sigma: Tuple[float, float] = (1.0, 1.0),
        sigma_cutoff: Tuple[float, float] = (2.0, 2.0),
        same_size: bool = False,
    ):
        super().__init__()

        if not (len(sigma) == len(sigma_cutoff) == 2):
            raise ValueError("Length of sigma and sigma_cutoff has to be 2")

        self.sigma = sigma
        self.sigma_cutoff = sigma_cutoff
        self.same_size = same_size

        kernel_x, kernel_y = GaussianSmoothing2d.make_gaussian_kernel(
            sigma=self.sigma, sigma_cutoff=self.sigma_cutoff
        )
        self.kernel_size = (kernel_x.shape[-1], kernel_y.shape[-1])

        kernel_x, kernel_y = (
            kernel_x[None, None],
            kernel_y[None, None],
        )
        if self.same_size:
            self.kernel = torch.cat((kernel_x, kernel_y), dim=0)
            self.register_buffer("weight", self.kernel)

        else:
            self.register_buffer("weight_x", kernel_x)
            self.register_buffer("weight_y", kernel_y)

    def forward(self, image):
        if self.same_size:
            image = F.conv2d(image, self.weight, groups=2, stride=1, padding="same")
        else:
            image_x = F.conv2d(image[:, 0:1], self.weight_x, stride=1, padding="same")
            image_y = F.conv2d(image[:, 1:2], self.weight_y, stride=1, padding="same")
            image = torch.cat((image_x, image_y), dim=1)

        return image


class GaussianSmoothing3d(BaseGaussianSmoothing):
    def __init__(
        self,
        sigma: Tuple[float, float, float] = (1.0, 1.0, 1.0),
        sigma_cutoff: Tuple[float, float, float] = (2.0, 2.0, 2.0),
        same_size: bool = False,
    ):
        super().__init__()

        if not (len(sigma) == len(sigma_cutoff) == 3):
            raise ValueError("Length of sigma and sigma_cutoff has to be 3")

        self.sigma = sigma
        self.sigma_cutoff = sigma_cutoff
        self.same_size = same_size

        kernel_x, kernel_y, kernel_z = GaussianSmoothing3d.make_gaussian_kernel(
            sigma=self.sigma, sigma_cutoff=self.sigma_cutoff
        )
        self.kernel_size = (kernel_x.shape[-1], kernel_y.shape[-1], kernel_z.shape[-1])

        kernel_x, kernel_y, kernel_z = (
            kernel_x[None, None],
            kernel_y[None, None],
            kernel_z[None, None],
        )
        if self.same_size:
            self.kernel = torch.cat((kernel_x, kernel_y, kernel_z), dim=0)
            self.register_buffer("weight", self.kernel)

        else:
            self.register_buffer("weight_x", kernel_x)
            self.register_buffer("weight_y", kernel_y)
            self.register_buffer("weight_z", kernel_z)

    def forward(self, image):
        if self.same_size:
            image = F.conv3d(image, self.weight, groups=3, stride=1, padding="same")
        else:
            image_x = F.conv3d(image[:, 0:1], self.weight_x, stride=1, padding="same")
            image_y = F.conv3d(image[:, 1:2], self.weight_y, stride=1, padding="same")
            image_z = F.conv3d(image[:, 2:3], self.weight_z, stride=1, padding="same")
            image = torch.cat((image_x, image_y, image_z), dim=1)

        return image


<<<<<<< HEAD
#
#
# class GaussianSmoothing(nn.Module):
#     """
#     Apply gaussian smoothing on a
#     1d, 2d or 3d tensor. Filtering is performed seperately for each channel
#     in the input using a depthwise convolution.
#     Arguments:
#         channels (int, sequence): Number of channels of the input tensors. Output will
#             have this number of channels as well.
#         kernel_size (int, sequence): Size of the gaussian kernel.
#         sigma (float, sequence): Standard deviation of the gaussian kernel.
#         dim (int, optional): The number of dimensions of the data.
#             Default value is 2 (spatial).
#     """
#
#     def __init__(self, channels, kernel_size, sigma, dim=2):
#         super(GaussianSmoothing, self).__init__()
#         if isinstance(kernel_size, numbers.Number):
#             kernel_size = [kernel_size] * dim
#         if isinstance(sigma, numbers.Number):
#             sigma = [sigma] * dim
#
#         # The gaussian kernel is the product of the
#         # gaussian function of each dimension.
#         kernel = 1
#         meshgrids = torch.meshgrid(
#             [
#                 torch.arange(size, dtype=torch.float32)
#                 for size in kernel_size
#             ]
#         )
#         for size, std, mgrid in zip(kernel_size, sigma, meshgrids):
#             mean = (size - 1) / 2
#             kernel *= 1 / (std * math.sqrt(2 * math.pi)) * \
#                       torch.exp(-((mgrid - mean) / (2 * std)) ** 2)
#
#         # Make sure sum of values in gaussian kernel equals 1.
#         kernel = kernel / torch.sum(kernel)
#
#         # Reshape to depthwise convolutional weight
#         kernel = kernel.view(1, 1, *kernel.size())
#         kernel = kernel.repeat(channels, *[1] * (kernel.dim() - 1))
#
#         self.register_buffer('weight', kernel)
#         self.groups = channels
#
#         if dim == 1:
#             self.conv = F.conv1d
#         elif dim == 2:
#             self.conv = F.conv2d
#         elif dim == 3:
#             self.conv = F.conv3d
#         else:
#             raise RuntimeError(
#                 'Only 1, 2 and 3 dimensions are supported. Received {}.'.format(dim)
#             )
#
#     def forward(self, input):
#         """
#         Apply gaussian filter to input.
#         Arguments:
#             input (torch.Tensor): Input to apply gaussian filter on.
#         Returns:
#             filtered (torch.Tensor): Filtered output.
#         """
#         return self.conv(input, weight=self.weight, groups=self.groups)
=======
        return input
>>>>>>> 185364e4


class SpatialTransformer(nn.Module):
    """
    N-D Spatial Transformer
    """

    def __init__(self, shape, mode="bilinear"):
        super().__init__()

        self.mode = mode

        # create sampling grid
        grid = self._create_grid(shape)

        # registering the grid as a buffer cleanly moves it to the GPU, but it also
        # adds it to the state dict. this is annoying since everything in the state dict
        # is included when saving weights to disk, so the model files are way bigger
        # than they need to be. so far, there does not appear to be an elegant solution.
        # see: https://discuss.pytorch.org/t/how-to-register-buffer-without-polluting-state-dict
        self.register_buffer("grid", grid, persistent=False)

    def _create_grid(self, shape):
        vectors = [torch.arange(0, s) for s in shape]
        grids = torch.meshgrid(vectors)
        grid = torch.stack(grids)
        grid = torch.unsqueeze(grid, 0)
        grid = grid.type(torch.FloatTensor)

        return grid

    def forward(self, src, flow):
        # new locations
        new_locs = self.grid + flow
        shape = flow.shape[2:]

        # need to normalize grid values to [-1, 1] for resampler
        for i in range(len(shape)):
            new_locs[:, i, ...] = 2 * (new_locs[:, i, ...] / (shape[i] - 1) - 0.5)

        # move channels dim to last position
        # also not sure why, but the channels need to be reversed
        if len(shape) == 2:
            new_locs = new_locs.permute(0, 2, 3, 1)
            new_locs = new_locs[..., [1, 0]]
        elif len(shape) == 3:
            new_locs = new_locs.permute(0, 2, 3, 4, 1)
            new_locs = new_locs[..., [2, 1, 0]]

        # s_t = time.time()
        out = F.grid_sample(src, new_locs, align_corners=True, mode=self.mode)
        # print(time.time()-s_t)
        return out


class DemonForces3d(nn.Module):
    @staticmethod
    def _calculate_demon_forces_3d(
<<<<<<< HEAD
        image: torch.tensor,
        reference_image: torch.tensor,
        method: str,
        gamma: float = 1.0,
        epsilon: float = 1e-6,
=======
            image: torch.tensor,
            reference_image: torch.tensor,
            method: str,
            original_image_spacing: Tuple[float, ...] = (1.0, 1.0, 1.0),
            epsilon: float = 1e-6,
>>>>>>> 185364e4
    ):
        if method == "active":
            x_grad, y_grad, z_grad = torch.gradient(image, dim=(2, 3, 4))
        elif method == "passive":
            x_grad, y_grad, z_grad = torch.gradient(reference_image, dim=(2, 3, 4))
            # TODO: Has to be only calculated once per level, as reference image does not change -> To be implemented
        elif method == "symmetric":
            x_grad, y_grad, z_grad = torch.stack(
                torch.gradient(image, dim=(2, 3, 4))
            ) + torch.stack(torch.gradient(reference_image, dim=(2, 3, 4)))
            # TODO: Has to be only calculated once per level, as reference image does not change -> To be implemented
        else:
<<<<<<< HEAD
            raise Exception("Specified demon forces not implemented")
        l2_grad = (
            x_grad**2 + y_grad**2 + z_grad**2
        )  # TODO: Same as above, if method == passive
=======
            raise Exception('Specified demon forces not implemented')
        gamma = 1 / ((sum(i * i for i in original_image_spacing)) / len(original_image_spacing))
        l2_grad = x_grad ** 2 + y_grad ** 2 + z_grad ** 2  # TODO: Same as above, if method == passive
>>>>>>> 185364e4
        norm = (reference_image - image) / (
            epsilon + l2_grad + gamma * (reference_image - image) ** 2
        )

        return norm * torch.cat((x_grad, y_grad, z_grad), dim=1)

    def forward(self, image: torch.tensor, reference_image: torch.tensor, method: str,
                original_image_spacing: Tuple[float, ...]):
        return DemonForces3d._calculate_demon_forces_3d(
<<<<<<< HEAD
            image=image,
            reference_image=reference_image,
            method=method,
        )


if __name__ == "__main__":
    # import numpy as np
    # image = np.random.random((1, 3, 512, 512, 300)).astype(np.float32)
    # image = torch.as_tensor(image, device='cuda')
    #
    # g1 = GaussianSmoothing3d(
    #     sigma=(2, 2, 2),
    #     sigma_cutoff=(2, 2, 2),
    #     same_size=False
    # ).to(image)
    # g2 = GaussianSmoothing3d(
    #     sigma=(2, 2, 2),
    #     sigma_cutoff=(2, 2, 2),
    #     same_size=True
    # ).to(image)
    #
    # r1 = g1(image)
    # r2 = g2(image)

    import matplotlib.pyplot as plt
    import time

    image = torch.ones((1, 3, 10, 10, 10), device="cuda")
    image[:, 1] *= 10

    g1 = GaussianSmoothing3d(
        sigma=(1, 1, 1), sigma_cutoff=(2, 2, 2), same_size=False
    ).to(image)
    g2 = GaussianSmoothing3d(
        sigma=(1, 1, 1), sigma_cutoff=(2, 2, 2), same_size=True
    ).to(image)

    t = time.time()
    r1 = g1(image)
    print(time.time() - t)

    t = time.time()
    r2 = g2(image)
    print(time.time() - t)

    r1 = r1.detach().cpu().numpy().squeeze()
    r2 = r2.detach().cpu().numpy().squeeze()

    # fig, ax = plt.subplots(2, 2)
    # ax[0, 0].imshow(r1[0])
    # ax[0, 1].imshow(r1[1])
    # ax[1, 0].imshow(r2[0])
    # ax[1, 1].imshow(r2[1])

=======
            image=image, reference_image=reference_image, method=method, original_image_spacing=original_image_spacing
        )

>>>>>>> 185364e4
<|MERGE_RESOLUTION|>--- conflicted
+++ resolved
@@ -1,402 +1,299 @@
-<<<<<<< HEAD
-from abc import ABC
-from typing import Tuple
-
-import torch
-import torch.nn as nn
-import torch.nn.functional as F
-=======
-import torch
-import torch.nn as nn
-import torch.nn.functional as F
-from typing import Tuple
->>>>>>> 185364e4
-
-
-class BaseGaussianSmoothing(ABC, nn.Module):
-    @staticmethod
-    def get_kernel_radius(sigma: float, sigma_cutoff: float):
-        # make the radius of the filter equal to truncate standard deviations
-        # at least radius of 1
-        return max(int(sigma_cutoff * sigma + 0.5), 1)
-
-    @staticmethod
-    def _make_gaussian_kernel_1d(
-        sigma: float, sigma_cutoff: float = None, radius: int = None
-    ):
-        if (sigma_cutoff is not None and radius is not None) or not (
-            sigma_cutoff or radius
-        ):
-            raise ValueError("Either pass sigma_cutoff or radius")
-
-        if not radius:
-            radius = BaseGaussianSmoothing.get_kernel_radius(sigma, sigma_cutoff)
-
-        sigma2 = sigma * sigma
-        x = torch.arange(-radius, radius + 1)
-        phi_x = torch.exp(-0.5 / sigma2 * x**2)
-        phi_x = phi_x / phi_x.sum()
-
-        return torch.as_tensor(phi_x, dtype=torch.float32)
-
-    @staticmethod
-    def make_gaussian_kernel(
-        sigma: Tuple[float, ...],
-        sigma_cutoff: Tuple[float, ...],
-        same_size: bool = False,
-    ):
-        if len(sigma) != len(sigma_cutoff):
-            raise ValueError("sigma and sigma_cutoff has to be same length")
-
-        n_dim = len(sigma)
-
-        max_kernel_radius = max(
-            BaseGaussianSmoothing.get_kernel_radius(s, c)
-            for s, c in zip(sigma, sigma_cutoff)
-        )
-
-        kernels = []
-        for i in range(n_dim):
-            if same_size:
-                kernel_1d = GaussianSmoothing3d._make_gaussian_kernel_1d(
-                    sigma=sigma[i], radius=max_kernel_radius
-                )
-            else:
-                kernel_1d = GaussianSmoothing3d._make_gaussian_kernel_1d(
-                    sigma=sigma[i], sigma_cutoff=sigma_cutoff[i]
-                )
-            if n_dim == 3:
-                kernel = torch.einsum("i,j,k->ijk", kernel_1d, kernel_1d, kernel_1d)
-            elif n_dim == 2:
-                kernel = torch.einsum("i,j->ij", kernel_1d, kernel_1d)
-            kernel = kernel / kernel.sum()
-            kernels.append(kernel)
-
-        return kernels
-
-
-class GaussianSmoothing2d(BaseGaussianSmoothing):
-    def __init__(
-        self,
-        sigma: Tuple[float, float] = (1.0, 1.0),
-        sigma_cutoff: Tuple[float, float] = (2.0, 2.0),
-        same_size: bool = False,
-    ):
-        super().__init__()
-
-        if not (len(sigma) == len(sigma_cutoff) == 2):
-            raise ValueError("Length of sigma and sigma_cutoff has to be 2")
-
-        self.sigma = sigma
-        self.sigma_cutoff = sigma_cutoff
-        self.same_size = same_size
-
-        kernel_x, kernel_y = GaussianSmoothing2d.make_gaussian_kernel(
-            sigma=self.sigma, sigma_cutoff=self.sigma_cutoff
-        )
-        self.kernel_size = (kernel_x.shape[-1], kernel_y.shape[-1])
-
-        kernel_x, kernel_y = (
-            kernel_x[None, None],
-            kernel_y[None, None],
-        )
-        if self.same_size:
-            self.kernel = torch.cat((kernel_x, kernel_y), dim=0)
-            self.register_buffer("weight", self.kernel)
-
-        else:
-            self.register_buffer("weight_x", kernel_x)
-            self.register_buffer("weight_y", kernel_y)
-
-    def forward(self, image):
-        if self.same_size:
-            image = F.conv2d(image, self.weight, groups=2, stride=1, padding="same")
-        else:
-            image_x = F.conv2d(image[:, 0:1], self.weight_x, stride=1, padding="same")
-            image_y = F.conv2d(image[:, 1:2], self.weight_y, stride=1, padding="same")
-            image = torch.cat((image_x, image_y), dim=1)
-
-        return image
-
-
-class GaussianSmoothing3d(BaseGaussianSmoothing):
-    def __init__(
-        self,
-        sigma: Tuple[float, float, float] = (1.0, 1.0, 1.0),
-        sigma_cutoff: Tuple[float, float, float] = (2.0, 2.0, 2.0),
-        same_size: bool = False,
-    ):
-        super().__init__()
-
-        if not (len(sigma) == len(sigma_cutoff) == 3):
-            raise ValueError("Length of sigma and sigma_cutoff has to be 3")
-
-        self.sigma = sigma
-        self.sigma_cutoff = sigma_cutoff
-        self.same_size = same_size
-
-        kernel_x, kernel_y, kernel_z = GaussianSmoothing3d.make_gaussian_kernel(
-            sigma=self.sigma, sigma_cutoff=self.sigma_cutoff
-        )
-        self.kernel_size = (kernel_x.shape[-1], kernel_y.shape[-1], kernel_z.shape[-1])
-
-        kernel_x, kernel_y, kernel_z = (
-            kernel_x[None, None],
-            kernel_y[None, None],
-            kernel_z[None, None],
-        )
-        if self.same_size:
-            self.kernel = torch.cat((kernel_x, kernel_y, kernel_z), dim=0)
-            self.register_buffer("weight", self.kernel)
-
-        else:
-            self.register_buffer("weight_x", kernel_x)
-            self.register_buffer("weight_y", kernel_y)
-            self.register_buffer("weight_z", kernel_z)
-
-    def forward(self, image):
-        if self.same_size:
-            image = F.conv3d(image, self.weight, groups=3, stride=1, padding="same")
-        else:
-            image_x = F.conv3d(image[:, 0:1], self.weight_x, stride=1, padding="same")
-            image_y = F.conv3d(image[:, 1:2], self.weight_y, stride=1, padding="same")
-            image_z = F.conv3d(image[:, 2:3], self.weight_z, stride=1, padding="same")
-            image = torch.cat((image_x, image_y, image_z), dim=1)
-
-        return image
-
-
-<<<<<<< HEAD
-#
-#
-# class GaussianSmoothing(nn.Module):
-#     """
-#     Apply gaussian smoothing on a
-#     1d, 2d or 3d tensor. Filtering is performed seperately for each channel
-#     in the input using a depthwise convolution.
-#     Arguments:
-#         channels (int, sequence): Number of channels of the input tensors. Output will
-#             have this number of channels as well.
-#         kernel_size (int, sequence): Size of the gaussian kernel.
-#         sigma (float, sequence): Standard deviation of the gaussian kernel.
-#         dim (int, optional): The number of dimensions of the data.
-#             Default value is 2 (spatial).
-#     """
-#
-#     def __init__(self, channels, kernel_size, sigma, dim=2):
-#         super(GaussianSmoothing, self).__init__()
-#         if isinstance(kernel_size, numbers.Number):
-#             kernel_size = [kernel_size] * dim
-#         if isinstance(sigma, numbers.Number):
-#             sigma = [sigma] * dim
-#
-#         # The gaussian kernel is the product of the
-#         # gaussian function of each dimension.
-#         kernel = 1
-#         meshgrids = torch.meshgrid(
-#             [
-#                 torch.arange(size, dtype=torch.float32)
-#                 for size in kernel_size
-#             ]
-#         )
-#         for size, std, mgrid in zip(kernel_size, sigma, meshgrids):
-#             mean = (size - 1) / 2
-#             kernel *= 1 / (std * math.sqrt(2 * math.pi)) * \
-#                       torch.exp(-((mgrid - mean) / (2 * std)) ** 2)
-#
-#         # Make sure sum of values in gaussian kernel equals 1.
-#         kernel = kernel / torch.sum(kernel)
-#
-#         # Reshape to depthwise convolutional weight
-#         kernel = kernel.view(1, 1, *kernel.size())
-#         kernel = kernel.repeat(channels, *[1] * (kernel.dim() - 1))
-#
-#         self.register_buffer('weight', kernel)
-#         self.groups = channels
-#
-#         if dim == 1:
-#             self.conv = F.conv1d
-#         elif dim == 2:
-#             self.conv = F.conv2d
-#         elif dim == 3:
-#             self.conv = F.conv3d
-#         else:
-#             raise RuntimeError(
-#                 'Only 1, 2 and 3 dimensions are supported. Received {}.'.format(dim)
-#             )
-#
-#     def forward(self, input):
-#         """
-#         Apply gaussian filter to input.
-#         Arguments:
-#             input (torch.Tensor): Input to apply gaussian filter on.
-#         Returns:
-#             filtered (torch.Tensor): Filtered output.
-#         """
-#         return self.conv(input, weight=self.weight, groups=self.groups)
-=======
-        return input
->>>>>>> 185364e4
-
-
-class SpatialTransformer(nn.Module):
-    """
-    N-D Spatial Transformer
-    """
-
-    def __init__(self, shape, mode="bilinear"):
-        super().__init__()
-
-        self.mode = mode
-
-        # create sampling grid
-        grid = self._create_grid(shape)
-
-        # registering the grid as a buffer cleanly moves it to the GPU, but it also
-        # adds it to the state dict. this is annoying since everything in the state dict
-        # is included when saving weights to disk, so the model files are way bigger
-        # than they need to be. so far, there does not appear to be an elegant solution.
-        # see: https://discuss.pytorch.org/t/how-to-register-buffer-without-polluting-state-dict
-        self.register_buffer("grid", grid, persistent=False)
-
-    def _create_grid(self, shape):
-        vectors = [torch.arange(0, s) for s in shape]
-        grids = torch.meshgrid(vectors)
-        grid = torch.stack(grids)
-        grid = torch.unsqueeze(grid, 0)
-        grid = grid.type(torch.FloatTensor)
-
-        return grid
-
-    def forward(self, src, flow):
-        # new locations
-        new_locs = self.grid + flow
-        shape = flow.shape[2:]
-
-        # need to normalize grid values to [-1, 1] for resampler
-        for i in range(len(shape)):
-            new_locs[:, i, ...] = 2 * (new_locs[:, i, ...] / (shape[i] - 1) - 0.5)
-
-        # move channels dim to last position
-        # also not sure why, but the channels need to be reversed
-        if len(shape) == 2:
-            new_locs = new_locs.permute(0, 2, 3, 1)
-            new_locs = new_locs[..., [1, 0]]
-        elif len(shape) == 3:
-            new_locs = new_locs.permute(0, 2, 3, 4, 1)
-            new_locs = new_locs[..., [2, 1, 0]]
-
-        # s_t = time.time()
-        out = F.grid_sample(src, new_locs, align_corners=True, mode=self.mode)
-        # print(time.time()-s_t)
-        return out
-
-
-class DemonForces3d(nn.Module):
-    @staticmethod
-    def _calculate_demon_forces_3d(
-<<<<<<< HEAD
-        image: torch.tensor,
-        reference_image: torch.tensor,
-        method: str,
-        gamma: float = 1.0,
-        epsilon: float = 1e-6,
-=======
-            image: torch.tensor,
-            reference_image: torch.tensor,
-            method: str,
-            original_image_spacing: Tuple[float, ...] = (1.0, 1.0, 1.0),
-            epsilon: float = 1e-6,
->>>>>>> 185364e4
-    ):
-        if method == "active":
-            x_grad, y_grad, z_grad = torch.gradient(image, dim=(2, 3, 4))
-        elif method == "passive":
-            x_grad, y_grad, z_grad = torch.gradient(reference_image, dim=(2, 3, 4))
-            # TODO: Has to be only calculated once per level, as reference image does not change -> To be implemented
-        elif method == "symmetric":
-            x_grad, y_grad, z_grad = torch.stack(
-                torch.gradient(image, dim=(2, 3, 4))
-            ) + torch.stack(torch.gradient(reference_image, dim=(2, 3, 4)))
-            # TODO: Has to be only calculated once per level, as reference image does not change -> To be implemented
-        else:
-<<<<<<< HEAD
-            raise Exception("Specified demon forces not implemented")
-        l2_grad = (
-            x_grad**2 + y_grad**2 + z_grad**2
-        )  # TODO: Same as above, if method == passive
-=======
-            raise Exception('Specified demon forces not implemented')
-        gamma = 1 / ((sum(i * i for i in original_image_spacing)) / len(original_image_spacing))
-        l2_grad = x_grad ** 2 + y_grad ** 2 + z_grad ** 2  # TODO: Same as above, if method == passive
->>>>>>> 185364e4
-        norm = (reference_image - image) / (
-            epsilon + l2_grad + gamma * (reference_image - image) ** 2
-        )
-
-        return norm * torch.cat((x_grad, y_grad, z_grad), dim=1)
-
-    def forward(self, image: torch.tensor, reference_image: torch.tensor, method: str,
-                original_image_spacing: Tuple[float, ...]):
-        return DemonForces3d._calculate_demon_forces_3d(
-<<<<<<< HEAD
-            image=image,
-            reference_image=reference_image,
-            method=method,
-        )
-
-
-if __name__ == "__main__":
-    # import numpy as np
-    # image = np.random.random((1, 3, 512, 512, 300)).astype(np.float32)
-    # image = torch.as_tensor(image, device='cuda')
-    #
-    # g1 = GaussianSmoothing3d(
-    #     sigma=(2, 2, 2),
-    #     sigma_cutoff=(2, 2, 2),
-    #     same_size=False
-    # ).to(image)
-    # g2 = GaussianSmoothing3d(
-    #     sigma=(2, 2, 2),
-    #     sigma_cutoff=(2, 2, 2),
-    #     same_size=True
-    # ).to(image)
-    #
-    # r1 = g1(image)
-    # r2 = g2(image)
-
-    import matplotlib.pyplot as plt
-    import time
-
-    image = torch.ones((1, 3, 10, 10, 10), device="cuda")
-    image[:, 1] *= 10
-
-    g1 = GaussianSmoothing3d(
-        sigma=(1, 1, 1), sigma_cutoff=(2, 2, 2), same_size=False
-    ).to(image)
-    g2 = GaussianSmoothing3d(
-        sigma=(1, 1, 1), sigma_cutoff=(2, 2, 2), same_size=True
-    ).to(image)
-
-    t = time.time()
-    r1 = g1(image)
-    print(time.time() - t)
-
-    t = time.time()
-    r2 = g2(image)
-    print(time.time() - t)
-
-    r1 = r1.detach().cpu().numpy().squeeze()
-    r2 = r2.detach().cpu().numpy().squeeze()
-
-    # fig, ax = plt.subplots(2, 2)
-    # ax[0, 0].imshow(r1[0])
-    # ax[0, 1].imshow(r1[1])
-    # ax[1, 0].imshow(r2[0])
-    # ax[1, 1].imshow(r2[1])
-
-=======
-            image=image, reference_image=reference_image, method=method, original_image_spacing=original_image_spacing
-        )
-
->>>>>>> 185364e4
+from abc import ABC
+from typing import Tuple
+
+import torch
+import torch.nn as nn
+import torch.nn.functional as F
+from typing import Tuple
+
+
+class BaseGaussianSmoothing(ABC, nn.Module):
+    @staticmethod
+    def get_kernel_radius(sigma: float, sigma_cutoff: float):
+        # make the radius of the filter equal to truncate standard deviations
+        # at least radius of 1
+        return max(int(sigma_cutoff * sigma + 0.5), 1)
+
+    @staticmethod
+    def _make_gaussian_kernel_1d(
+        sigma: float, sigma_cutoff: float = None, radius: int = None
+    ):
+        if (sigma_cutoff is not None and radius is not None) or not (
+            sigma_cutoff or radius
+        ):
+            raise ValueError("Either pass sigma_cutoff or radius")
+
+        if not radius:
+            radius = BaseGaussianSmoothing.get_kernel_radius(sigma, sigma_cutoff)
+
+        sigma2 = sigma * sigma
+        x = torch.arange(-radius, radius + 1)
+        phi_x = torch.exp(-0.5 / sigma2 * x**2)
+        phi_x = phi_x / phi_x.sum()
+
+        return torch.as_tensor(phi_x, dtype=torch.float32)
+
+    @staticmethod
+    def make_gaussian_kernel(
+        sigma: Tuple[float, ...],
+        sigma_cutoff: Tuple[float, ...],
+        same_size: bool = False,
+    ):
+        if len(sigma) != len(sigma_cutoff):
+            raise ValueError("sigma and sigma_cutoff has to be same length")
+
+        n_dim = len(sigma)
+
+        max_kernel_radius = max(
+            BaseGaussianSmoothing.get_kernel_radius(s, c)
+            for s, c in zip(sigma, sigma_cutoff)
+        )
+
+        kernels = []
+        for i in range(n_dim):
+            if same_size:
+                kernel_1d = GaussianSmoothing3d._make_gaussian_kernel_1d(
+                    sigma=sigma[i], radius=max_kernel_radius
+                )
+            else:
+                kernel_1d = GaussianSmoothing3d._make_gaussian_kernel_1d(
+                    sigma=sigma[i], sigma_cutoff=sigma_cutoff[i]
+                )
+            if n_dim == 3:
+                kernel = torch.einsum("i,j,k->ijk", kernel_1d, kernel_1d, kernel_1d)
+            elif n_dim == 2:
+                kernel = torch.einsum("i,j->ij", kernel_1d, kernel_1d)
+            kernel = kernel / kernel.sum()
+            kernels.append(kernel)
+
+        return kernels
+
+
+class GaussianSmoothing2d(BaseGaussianSmoothing):
+    def __init__(
+        self,
+        sigma: Tuple[float, float] = (1.0, 1.0),
+        sigma_cutoff: Tuple[float, float] = (2.0, 2.0),
+        same_size: bool = False,
+    ):
+        super().__init__()
+
+        if not (len(sigma) == len(sigma_cutoff) == 2):
+            raise ValueError("Length of sigma and sigma_cutoff has to be 2")
+
+        self.sigma = sigma
+        self.sigma_cutoff = sigma_cutoff
+        self.same_size = same_size
+
+        kernel_x, kernel_y = GaussianSmoothing2d.make_gaussian_kernel(
+            sigma=self.sigma, sigma_cutoff=self.sigma_cutoff
+        )
+        self.kernel_size = (kernel_x.shape[-1], kernel_y.shape[-1])
+
+        kernel_x, kernel_y = (
+            kernel_x[None, None],
+            kernel_y[None, None],
+        )
+        if self.same_size:
+            self.kernel = torch.cat((kernel_x, kernel_y), dim=0)
+            self.register_buffer("weight", self.kernel)
+
+        else:
+            self.register_buffer("weight_x", kernel_x)
+            self.register_buffer("weight_y", kernel_y)
+
+    def forward(self, image):
+        if self.same_size:
+            image = F.conv2d(image, self.weight, groups=2, stride=1, padding="same")
+        else:
+            image_x = F.conv2d(image[:, 0:1], self.weight_x, stride=1, padding="same")
+            image_y = F.conv2d(image[:, 1:2], self.weight_y, stride=1, padding="same")
+            image = torch.cat((image_x, image_y), dim=1)
+
+        return image
+
+
+class GaussianSmoothing3d(BaseGaussianSmoothing):
+    def __init__(
+        self,
+        sigma: Tuple[float, float, float] = (1.0, 1.0, 1.0),
+        sigma_cutoff: Tuple[float, float, float] = (2.0, 2.0, 2.0),
+        same_size: bool = False,
+    ):
+        super().__init__()
+
+        if not (len(sigma) == len(sigma_cutoff) == 3):
+            raise ValueError("Length of sigma and sigma_cutoff has to be 3")
+
+        self.sigma = sigma
+        self.sigma_cutoff = sigma_cutoff
+        self.same_size = same_size
+
+        kernel_x, kernel_y, kernel_z = GaussianSmoothing3d.make_gaussian_kernel(
+            sigma=self.sigma, sigma_cutoff=self.sigma_cutoff
+        )
+        self.kernel_size = (kernel_x.shape[-1], kernel_y.shape[-1], kernel_z.shape[-1])
+
+        kernel_x, kernel_y, kernel_z = (
+            kernel_x[None, None],
+            kernel_y[None, None],
+            kernel_z[None, None],
+        )
+        if self.same_size:
+            self.kernel = torch.cat((kernel_x, kernel_y, kernel_z), dim=0)
+            self.register_buffer("weight", self.kernel)
+
+        else:
+            self.register_buffer("weight_x", kernel_x)
+            self.register_buffer("weight_y", kernel_y)
+            self.register_buffer("weight_z", kernel_z)
+
+    def forward(self, image):
+        if self.same_size:
+            image = F.conv3d(image, self.weight, groups=3, stride=1, padding="same")
+        else:
+            image_x = F.conv3d(image[:, 0:1], self.weight_x, stride=1, padding="same")
+            image_y = F.conv3d(image[:, 1:2], self.weight_y, stride=1, padding="same")
+            image_z = F.conv3d(image[:, 2:3], self.weight_z, stride=1, padding="same")
+            image = torch.cat((image_x, image_y, image_z), dim=1)
+
+        return image
+
+
+class SpatialTransformer(nn.Module):
+    """
+    N-D Spatial Transformer
+    """
+
+    def __init__(self, shape, mode="bilinear"):
+        super().__init__()
+
+        self.mode = mode
+
+        # create sampling grid
+        grid = self._create_grid(shape)
+
+        # registering the grid as a buffer cleanly moves it to the GPU, but it also
+        # adds it to the state dict. this is annoying since everything in the state dict
+        # is included when saving weights to disk, so the model files are way bigger
+        # than they need to be. so far, there does not appear to be an elegant solution.
+        # see: https://discuss.pytorch.org/t/how-to-register-buffer-without-polluting-state-dict
+        self.register_buffer("grid", grid, persistent=False)
+
+    def _create_grid(self, shape):
+        vectors = [torch.arange(0, s) for s in shape]
+        grids = torch.meshgrid(vectors)
+        grid = torch.stack(grids)
+        grid = torch.unsqueeze(grid, 0)
+        grid = grid.type(torch.FloatTensor)
+
+        return grid
+
+    def forward(self, src, flow):
+        # new locations
+        new_locs = self.grid + flow
+        shape = flow.shape[2:]
+
+        # need to normalize grid values to [-1, 1] for resampler
+        for i in range(len(shape)):
+            new_locs[:, i, ...] = 2 * (new_locs[:, i, ...] / (shape[i] - 1) - 0.5)
+
+        # move channels dim to last position
+        # also not sure why, but the channels need to be reversed
+        if len(shape) == 2:
+            new_locs = new_locs.permute(0, 2, 3, 1)
+            new_locs = new_locs[..., [1, 0]]
+        elif len(shape) == 3:
+            new_locs = new_locs.permute(0, 2, 3, 4, 1)
+            new_locs = new_locs[..., [2, 1, 0]]
+
+        # s_t = time.time()
+        out = F.grid_sample(src, new_locs, align_corners=True, mode=self.mode)
+        # print(time.time()-s_t)
+        return out
+
+
+class DemonForces3d(nn.Module):
+    @staticmethod
+    def _calculate_demon_forces_3d(
+            image: torch.tensor,
+            reference_image: torch.tensor,
+            method: str,
+            original_image_spacing: Tuple[float, ...] = (1.0, 1.0, 1.0),
+            epsilon: float = 1e-6,
+    ):
+        if method == "active":
+            x_grad, y_grad, z_grad = torch.gradient(image, dim=(2, 3, 4))
+        elif method == "passive":
+            x_grad, y_grad, z_grad = torch.gradient(reference_image, dim=(2, 3, 4))
+            # TODO: Has to be only calculated once per level, as reference image does not change -> To be implemented
+        elif method == "symmetric":
+            x_grad, y_grad, z_grad = torch.stack(
+                torch.gradient(image, dim=(2, 3, 4))
+            ) + torch.stack(torch.gradient(reference_image, dim=(2, 3, 4)))
+            # TODO: Has to be only calculated once per level, as reference image does not change -> To be implemented
+        else:
+            raise Exception('Specified demon forces not implemented')
+        gamma = 1 / ((sum(i * i for i in original_image_spacing)) / len(original_image_spacing))
+        l2_grad = x_grad ** 2 + y_grad ** 2 + z_grad ** 2  # TODO: Same as above, if method == passive
+        norm = (reference_image - image) / (
+            epsilon + l2_grad + gamma * (reference_image - image) ** 2
+        )
+
+        return norm * torch.cat((x_grad, y_grad, z_grad), dim=1)
+
+    def forward(self, image: torch.tensor, reference_image: torch.tensor, method: str,
+                original_image_spacing: Tuple[float, ...]):
+        return DemonForces3d._calculate_demon_forces_3d(
+            image=image, reference_image=reference_image, method=method, original_image_spacing=original_image_spacing
+        )
+
+
+if __name__ == "__main__":
+    # import numpy as np
+    # image = np.random.random((1, 3, 512, 512, 300)).astype(np.float32)
+    # image = torch.as_tensor(image, device='cuda')
+    #
+    # g1 = GaussianSmoothing3d(
+    #     sigma=(2, 2, 2),
+    #     sigma_cutoff=(2, 2, 2),
+    #     same_size=False
+    # ).to(image)
+    # g2 = GaussianSmoothing3d(
+    #     sigma=(2, 2, 2),
+    #     sigma_cutoff=(2, 2, 2),
+    #     same_size=True
+    # ).to(image)
+    #
+    # r1 = g1(image)
+    # r2 = g2(image)
+
+    import matplotlib.pyplot as plt
+    import time
+
+    image = torch.ones((1, 3, 10, 10, 10), device="cuda")
+    image[:, 1] *= 10
+
+    g1 = GaussianSmoothing3d(
+        sigma=(1, 1, 1), sigma_cutoff=(2, 2, 2), same_size=False
+    ).to(image)
+    g2 = GaussianSmoothing3d(
+        sigma=(1, 1, 1), sigma_cutoff=(2, 2, 2), same_size=True
+    ).to(image)
+
+    t = time.time()
+    r1 = g1(image)
+    print(time.time() - t)
+
+    t = time.time()
+    r2 = g2(image)
+    print(time.time() - t)
+
+    r1 = r1.detach().cpu().numpy().squeeze()
+    r2 = r2.detach().cpu().numpy().squeeze()
+
+    # fig, ax = plt.subplots(2, 2)
+    # ax[0, 0].imshow(r1[0])
+    # ax[0, 1].imshow(r1[1])
+    # ax[1, 0].imshow(r2[0])
+    # ax[1, 1].imshow(r2[1])