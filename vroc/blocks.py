from __future__ import annotations

import math
from abc import ABC
from typing import Literal, Optional, Tuple, Type, Union

import matplotlib
import matplotlib.pyplot as plt
import torch
import torch.nn as nn
import torch.nn.functional as F
from torch.nn.parameter import Parameter

from vroc.common_types import FloatTuple, FloatTuple3D, IntTuple, IntTuple3D
from vroc.kernels import gradient_kernel_3d


class EncoderBlock(nn.Module):
    def __init__(
        self,
        convolution_layer: Type[nn.Module],
        downsampling_layer: Type[nn.Module],
        norm_layer: Type[nn.Module],
        in_channels,
        out_channels,
        n_convolutions: int = 1,
        convolution_kwargs: Optional[dict] = None,
        downsampling_kwargs: Optional[dict] = None,
    ):
        super().__init__()

        if not convolution_kwargs:
            convolution_kwargs = {}
        if not downsampling_kwargs:
            downsampling_kwargs = {}

        self.down = downsampling_layer(**downsampling_kwargs)

        layers = []
        for i_conv in range(n_convolutions):
            layers.append(
                convolution_layer(
                    in_channels=in_channels if i_conv == 0 else out_channels,
                    out_channels=out_channels,
                    **convolution_kwargs,
                )
            )
            if norm_layer:
                layers.append(norm_layer(out_channels))
            layers.append(nn.LeakyReLU(inplace=True))
        self.convs = nn.Sequential(*layers)

    def forward(self, *inputs):
        x = self.down(*inputs)
        return self.convs(x)


class DecoderBlock(nn.Module):
    def __init__(
        self,
        convolution_layer: Type[nn.Module],
        upsampling_layer: Type[nn.Module],
        norm_layer: Type[nn.Module],
        in_channels,
        out_channels,
        n_convolutions: int = 1,
        convolution_kwargs: Optional[dict] = None,
        upsampling_kwargs: Optional[dict] = None,
    ):
        super().__init__()

        if not convolution_kwargs:
            convolution_kwargs = {}
        if not upsampling_kwargs:
            upsampling_kwargs = {}

        self.up = upsampling_layer(**upsampling_kwargs)

        layers = []
        for i_conv in range(n_convolutions):
            layers.append(
                convolution_layer(
                    in_channels=in_channels if i_conv == 0 else out_channels,
                    out_channels=out_channels,
                    **convolution_kwargs,
                )
            )
            if norm_layer:
                layers.append(norm_layer(out_channels))
            layers.append(nn.LeakyReLU(inplace=True))
        self.convs = nn.Sequential(*layers)

    def forward(self, x1, x2):
        x1 = self.up(x1)
        if x2 is not None:
            x = torch.cat([x2, x1], dim=1)
        else:
            x = x1
        x = self.convs(x)
        return x


class ConvBlock(nn.Module):
    def __init__(
        self,
        in_channels: int,
        out_channels: int,
        mid_channels: int = None,
        dimensions: int = 2,
        norm_type: Optional[str] = "BatchNorm",
    ):
        super().__init__()

        if not mid_channels:
            mid_channels = out_channels

        conv = getattr(nn, f"Conv{dimensions}d")
        if norm_type:
            norm = getattr(nn, f"{norm_type}{dimensions}d")
            layers = [
                conv(in_channels, mid_channels, kernel_size=3, padding=1),
                norm(mid_channels),
                nn.ReLU(inplace=True),
                conv(mid_channels, out_channels, kernel_size=3, padding=1),
                norm(out_channels),
                nn.ReLU(inplace=True),
            ]
        else:
            layers = [
                conv(in_channels, mid_channels, kernel_size=3, padding=1),
                nn.ReLU(inplace=True),
                conv(mid_channels, out_channels, kernel_size=3, padding=1),
                nn.ReLU(inplace=True),
            ]

        self.double_conv = nn.Sequential(*layers)

    def forward(self, x):
        return self.double_conv(x)


class DownBlock(nn.Module):
    def __init__(
        self,
        in_channels: int,
        out_channels: int,
        dimensions: int = 2,
        pooling: Union[int, Tuple[int, ...]] = 2,
        norm_type: Optional[str] = "BatchNorm",
    ):
        super().__init__()

        if dimensions == 1:
            pool = nn.MaxPool1d
        elif dimensions == 2:
            pool = nn.MaxPool2d
        elif dimensions == 3:
            pool = nn.MaxPool3d
        else:
            raise ValueError(f"Cannot handle {dimensions=}")

        self.maxpool_conv = nn.Sequential(
            pool(pooling),
            ConvBlock(
                in_channels, out_channels, dimensions=dimensions, norm_type=norm_type
            ),
        )

    def forward(self, x):
        return self.maxpool_conv(x)


class UpBlock(nn.Module):
    def __init__(self, in_channels, out_channels, bilinear=True):
        super().__init__()

        # if bilinear, use the normal convolutions to reduce the number of channels
        if bilinear:
            self.up = nn.Upsample(scale_factor=2, mode="bilinear", align_corners=True)
            self.conv = ConvBlock(in_channels, out_channels, in_channels // 2)
        else:
            self.up = nn.ConvTranspose2d(
                in_channels, in_channels // 2, kernel_size=2, stride=2
            )
            self.conv = ConvBlock(in_channels, out_channels)

    def forward(self, x1, x2):
        x1 = self.up(x1)
        # input is CHW
        if x2 is not None:
            diff_y = x2.size()[2] - x1.size()[2]
            diff_x = x2.size()[3] - x1.size()[3]

            x1 = F.pad(
                x1,
                [diff_x // 2, diff_x - diff_x // 2, diff_y // 2, diff_y - diff_y // 2],
            )
            x = torch.cat([x2, x1], dim=1)
        else:
            x = x1
        return self.conv(x)


class BaseGaussianSmoothing(ABC, nn.Module):
    @staticmethod
    def get_kernel_radius(sigma: float, sigma_cutoff: float):
        # make the radius of the filter equal to truncate standard deviations
        # at least radius of 1
        return max(int(sigma_cutoff * sigma + 0.5), 1)

    @staticmethod
    def _make_gaussian_kernel_1d(
        sigma: float, sigma_cutoff: float = None, radius: int = None
    ):
        if (sigma_cutoff is not None and radius is not None) or not (
            sigma_cutoff or radius
        ):
            raise ValueError("Either pass sigma_cutoff or radius")

        if not radius:
            radius = BaseGaussianSmoothing.get_kernel_radius(sigma, sigma_cutoff)

        sigma2 = sigma * sigma
        x = torch.arange(-radius, radius + 1)
        phi_x = torch.exp(-0.5 / sigma2 * x**2)
        phi_x = phi_x / phi_x.sum()

        return torch.as_tensor(phi_x, dtype=torch.float32)

    @staticmethod
    def make_gaussian_kernel(
        sigma: FloatTuple,
        sigma_cutoff: FloatTuple,
        force_same_size: bool = False,
        radius: Optional[IntTuple] = None,
    ):
        if sigma_cutoff and len(sigma) != len(sigma_cutoff):
            raise ValueError("sigma and sigma_cutoff has to be same length")

        n_dim = len(sigma)

        if force_same_size:
            # this forces same size of the kernels for more efficient convolution
            if not radius:
                max_radius = max(
                    BaseGaussianSmoothing.get_kernel_radius(s, c)
                    for s, c in zip(sigma, sigma_cutoff)
                )
            else:
                max_radius = max(radius)

            radius = (max_radius,) * n_dim
            sigma_cutoff = None  # we don't need cutoff anymore, we use max radius

        kernels = []
        for i in range(n_dim):
            if radius:
                kernel_1d = BaseGaussianSmoothing._make_gaussian_kernel_1d(
                    sigma=sigma[i], radius=radius[i]
                )
            else:
                kernel_1d = BaseGaussianSmoothing._make_gaussian_kernel_1d(
                    sigma=sigma[i], sigma_cutoff=sigma_cutoff[i]
                )

            if n_dim == 2:
                kernel = torch.einsum("i,j->ij", kernel_1d, kernel_1d)
            elif n_dim == 3:
                kernel = torch.einsum("i,j,k->ijk", kernel_1d, kernel_1d, kernel_1d)
            else:
                raise RuntimeError(f"Dimension {n_dim} not supported")

            kernel = kernel / kernel.sum()
            kernels.append(kernel)

        return kernels


class GaussianSmoothing3d(BaseGaussianSmoothing):
    def __init__(
        self,
        sigma: FloatTuple3D = (1.0, 1.0, 1.0),
        sigma_cutoff: Optional[FloatTuple3D] = (1.0, 1.0, 1.0),
        radius: Optional[IntTuple3D] = None,
        force_same_size: bool = False,
        spacing: FloatTuple3D = (1.0, 1.0, 1.0),
        use_image_spacing: bool = False,
    ):
        super().__init__()

        if sigma_cutoff and not (len(sigma) == len(sigma_cutoff) == 3):
            raise ValueError("Length of sigma and sigma_cutoff has to be 3")

        if sigma_cutoff and radius:
            raise RuntimeError("Please set either sigma_cutoff or radius")

        self.sigma = sigma
        self.sigma_cutoff = sigma_cutoff
        self.force_same_size = force_same_size
        self.use_image_spacing = use_image_spacing
        self.spacing = spacing

        if self.use_image_spacing:
            self.sigma = tuple(
                elem_1 * elem_2 for elem_1, elem_2 in zip(self.sigma, self.spacing)
            )
        kernel_x, kernel_y, kernel_z = GaussianSmoothing3d.make_gaussian_kernel(
            sigma=self.sigma,
            sigma_cutoff=self.sigma_cutoff,
            force_same_size=self.force_same_size,
            radius=radius,
        )
        self.kernel_size = (kernel_x.shape[-1], kernel_y.shape[-1], kernel_z.shape[-1])

        kernel_x, kernel_y, kernel_z = (
            kernel_x[None, None],
            kernel_y[None, None],
            kernel_z[None, None],
        )

        self.same_size = kernel_x.shape == kernel_y.shape == kernel_z.shape

        if self.same_size:
            self.kernel = torch.cat((kernel_x, kernel_y, kernel_z), dim=0)
            self.register_buffer("weight", self.kernel)

        else:
            self.register_buffer("weight_x", kernel_x)
            self.register_buffer("weight_y", kernel_y)
            self.register_buffer("weight_z", kernel_z)

    def forward(self, image):
        if self.same_size:
            image = F.conv3d(image, self.weight, groups=3, stride=1, padding="same")
        else:
            image_x = F.conv3d(image[:, 0:1], self.weight_x, stride=1, padding="same")
            image_y = F.conv3d(image[:, 1:2], self.weight_y, stride=1, padding="same")
            image_z = F.conv3d(image[:, 2:3], self.weight_z, stride=1, padding="same")
            image = torch.cat((image_x, image_y, image_z), dim=1)

        return image


class SpatialTransformer(nn.Module):
    """N-D Spatial Transformer."""

    def __init__(self, shape, mode="bilinear"):
        super().__init__()

        self.mode = mode

        # create sampling grid
        identity_grid = self._create_identity_grid(shape)
        self.register_buffer("identity_grid", identity_grid, persistent=False)

    def _create_identity_grid(self, shape):
        vectors = [torch.arange(0, s) for s in shape]
        grids = torch.meshgrid(vectors, indexing="ij")
        grid = torch.stack(grids)
        grid = torch.unsqueeze(grid, 0)
        grid = grid.type(torch.FloatTensor)

        return grid

    def forward(self, moving, flow):
        # new locations
        new_locs = self.identity_grid + flow
        shape = flow.shape[2:]

        # need to normalize grid values to [-1, 1] for resampler
        for i in range(len(shape)):
            new_locs[:, i, ...] = 2 * (new_locs[:, i, ...] / (shape[i] - 1) - 0.5)

        # move channels dim to last position
        # also not sure why, but the channels need to be reversed
        if len(shape) == 2:
            new_locs = new_locs.permute(0, 2, 3, 1)
            new_locs = new_locs[..., [1, 0]]
        elif len(shape) == 3:
            new_locs = new_locs.permute(0, 2, 3, 4, 1)
            new_locs = new_locs[..., [2, 1, 0]]

        if is_mask := moving.dtype == torch.bool:
            moving = torch.as_tensor(moving, dtype=torch.float32)

        warped = F.grid_sample(moving, new_locs, align_corners=True, mode=self.mode)

        if is_mask:
            warped = warped > 0.5

        return warped


class BaseForces3d(nn.Module):
    def __init__(self, method: Literal["active", "passive", "dual"] = "dual"):
        super().__init__()
        self.method = method
        self._fixed_image_gradient: torch.Tensor | None = None

    def clear_cache(self):
        self._fixed_image_gradient = None

    @staticmethod
    def _calc_image_gradient_3d(image: torch.Tensor) -> torch.Tensor:
        if image.ndim != 5:
            raise ValueError(f"Expected 5D tensor, got tensor with shape {image.shape}")
        if image.shape[1] != 1:
            raise NotImplementedError(
                "Currently, only single channel images are supported"
            )
        # this is list of x, y, z grad
        grad = torch.gradient(image, dim=(2, 3, 4))
        # stack x, y, z grad back to one single tensor of
        # shape (batch_size, 3, x_size, y_size, z_size)
        return torch.cat(grad, dim=1)

    # first if we need fixed image gradient; if yes calculate or get from cache
    def _get_fixed_image_gradient(self, fixed_image: torch.Tensor) -> torch.Tensor:
        recalculate = False
        if self._fixed_image_gradient is None:
            # no cached gradient, do calculation
            recalculate = True
        elif self._fixed_image_gradient.shape[-3:] != fixed_image.shape[-3:]:
            # spatial size mismatch, most likely due to multi level registration
            recalculate = True

        if recalculate:
            grad_fixed = self._calc_image_gradient_3d(fixed_image)
            self._fixed_image_gradient = grad_fixed

        return self._fixed_image_gradient

    def _compute_total_grad(
        self,
        moving_image: torch.Tensor,
        fixed_image: torch.Tensor,
        moving_mask: torch.Tensor,
        fixed_mask: torch.Tensor,
    ):
        if self.method in ("passive", "dual"):
            grad_fixed = self._get_fixed_image_gradient(fixed_image)
        else:
            grad_fixed = None

        if self.method == "active":
            grad_moving = self._calc_image_gradient_3d(moving_image)
            # gradient is defined in moving image domain -> use moving mask if given
            if moving_mask is not None:
                grad_moving = grad_moving * moving_mask
            total_grad = grad_moving

        elif self.method == "passive":
            # gradient is defined in fixed image domain -> use fixed mask if given
            if fixed_mask is not None:
                grad_fixed = grad_fixed * fixed_mask
            total_grad = grad_fixed

        elif self.method == "dual":
            # we need both gradient of moving and fixed image
            grad_moving = self._calc_image_gradient_3d(moving_image)

            # mask both gradients as above; also check that we have both masks
            masks_available = (m is not None for m in (moving_mask, fixed_mask))
            if not all(masks_available) and any(masks_available):
                # we only have one mask
                raise RuntimeError("Dual forces need both moving and fixed mask")

            if moving_mask is not None:
                grad_moving = grad_moving * moving_mask
            if fixed_mask is not None:
                grad_fixed = grad_fixed * fixed_mask
            total_grad = grad_moving + grad_fixed

        else:
            raise NotImplementedError(f"Demon forces {self.method} are not implemented")

        return total_grad


class DemonForces3d(BaseForces3d):
    def _calculate_demon_forces_3d(
        self,
        moving_image: torch.Tensor,
        fixed_image: torch.Tensor,
        moving_mask: torch.Tensor | None = None,
        fixed_mask: torch.Tensor | None = None,
        method: Literal["active", "passive", "dual"] = "dual",
        fixed_image_gradient: torch.Tensor | None = None,
        original_image_spacing: FloatTuple3D = (1.0, 1.0, 1.0),
    ):
        # if method == 'dual' use union of moving and fixed mask
        if self.method == "dual":
            union_mask = torch.logical_or(moving_mask, fixed_mask)
            moving_mask, fixed_mask = union_mask, union_mask

        # grad tensors have the shape of (batch_size, 3, x_size, y_size, z_size)
        total_grad = self._compute_total_grad(
            moving_image, fixed_image, moving_mask, fixed_mask
        )
        gamma = 1 / (
            (sum(i**2 for i in original_image_spacing)) / len(original_image_spacing)
        )
        # calculcate squared L2 of grad, i.e., || grad ||^2
        l2_grad = total_grad.pow(2).sum(dim=1, keepdim=True)
        epsilon = 1e-6  # to prevent division by zero
        norm = (fixed_image - moving_image) / (
            epsilon + l2_grad + gamma * (fixed_image - moving_image) ** 2
        )

        return norm * total_grad

    def forward(
        self,
        moving_image: torch.Tensor,
        fixed_image: torch.tensor,
        moving_mask: torch.Tensor,
        fixed_mask: torch.Tensor,
        original_image_spacing: FloatTuple3D,
    ):
        return self._calculate_demon_forces_3d(
            moving_image=moving_image,
            fixed_image=fixed_image,
            moving_mask=moving_mask,
            fixed_mask=fixed_mask,
            method=self.method,
            original_image_spacing=original_image_spacing,
        )


class NCCForces3d(BaseForces3d):
    def _calculate_ncc_forces_3d(
        self,
        moving_image: torch.Tensor,
        fixed_image: torch.Tensor,
        moving_mask: torch.Tensor | None = None,
        fixed_mask: torch.Tensor | None = None,
        method: Literal["active", "passive", "dual"] = "dual",
        fixed_image_gradient: torch.Tensor | None = None,
        original_image_spacing: FloatTuple3D = (1.0, 1.0, 1.0),
        epsilon: float = 1e-5,
        radius: Tuple[int, ...] = (3, 3, 3),
    ):
        # normalizer = sum(i * i for i in original_image_spacing) / len(original_image_spacing)

        filter = torch.ones((1, 1) + radius).to("cuda")
        npixel_filter = torch.prod(torch.tensor(radius))
        stride = (1, 1, 1)

        mm = moving_image * moving_image
        ff = fixed_image * fixed_image
        mf = moving_image * fixed_image

        sum_m = F.conv3d(moving_image, filter, stride=stride, padding="same")
        sum_f = F.conv3d(fixed_image, filter, stride=stride, padding="same")
        sum_mm = F.conv3d(mm, filter, stride=stride, padding="same")
        sum_ff = F.conv3d(ff, filter, stride=stride, padding="same")
        sum_mf = F.conv3d(mf, filter, stride=stride, padding="same")

        moving_mean = sum_m / npixel_filter
        fixed_mean = sum_f / npixel_filter

        var_m = (
            sum_mm - 2 * moving_mean * sum_m + npixel_filter * moving_mean * moving_mean
        )
        var_f = (
            sum_ff - 2 * fixed_mean * sum_f + npixel_filter * fixed_mean * fixed_mean
        )
        var_mf = var_m * var_f
<<<<<<< HEAD
        # var_mf[var_mf < 1e-5] = 1.0
=======
>>>>>>> 12bfcf44

        cross = (
            sum_mf
            - fixed_mean * sum_m
            - moving_mean * sum_f
            + npixel_filter * moving_mean * fixed_mean
        )

<<<<<<< HEAD
        cross_correlation = cross * cross / (var_mf + epsilon)
        cross_correlation[var_mf < 1e-5] = 1.0
=======
        cross_correlation = torch.ones_like(cross)
        cross_correlation[var_mf > epsilon] = (
            cross[var_mf > epsilon] * cross[var_mf > epsilon] / var_mf[var_mf > epsilon]
        )
>>>>>>> 12bfcf44

        total_grad = self._compute_total_grad(
            moving_image, fixed_image, moving_mask, fixed_mask
        )
        if self.method == "dual":
            total_grad = total_grad * 0.5

        moving_mean_centered = moving_image - moving_mean
        fixed_mean_centered = fixed_image - fixed_mean

        mask = (var_mf > epsilon) & (var_f > epsilon) & (fixed_mean_centered != 0.0)

        factor = torch.zeros_like(cross)
        factor[mask] = (2.0 * cross[mask] / var_mf[mask]) * (
            moving_mean_centered[mask]
            - cross[mask] / (var_f[mask] * fixed_mean_centered[mask])
        )
        metric = 1 - torch.mean(cross_correlation[fixed_mask])
        return (-1) * factor * total_grad

    def forward(
        self,
        moving_image: torch.Tensor,
        fixed_image: torch.tensor,
        moving_mask: torch.Tensor,
        fixed_mask: torch.Tensor,
        original_image_spacing: FloatTuple3D,
    ):
        return self._calculate_ncc_forces_3d(
            moving_image=moving_image,
            fixed_image=fixed_image,
            moving_mask=moving_mask,
            fixed_mask=fixed_mask,
            method=self.method,
            original_image_spacing=original_image_spacing,
        )


class NGFForces3d(BaseForces3d):
    def _grad_param(self, method, axis):
        kernel = gradient_kernel_3d(method, axis)

        kernel = kernel.reshape(1, 1, *kernel.shape)
        return Parameter(torch.Tensor(kernel).float())

    def _calculate_ngf_forces_3d(
        self,
        moving_image: torch.Tensor,
        fixed_image: torch.Tensor,
        moving_mask: torch.Tensor | None = None,
        fixed_mask: torch.Tensor | None = None,
        original_image_spacing: FloatTuple3D = (1.0, 1.0, 1.0),
        epsilon: float = None,
    ):
        # # reshape
        # b, c = moving_image.shape[:2]
        # spatial_shape = moving_image.shape[2:]
        #
        # moving_image = moving_image.view(b * c, 1, *spatial_shape)
        # fixed_image = fixed_image.view(b * c, 1, *spatial_shape)

        grad_u_kernel = self._grad_param("finite_diff", axis=0).to("cuda")
        grad_v_kernel = self._grad_param("finite_diff", axis=1).to("cuda")
        grad_w_kernel = self._grad_param("finite_diff", axis=2).to("cuda")
        # gradient
        moving_grad_u = (
            F.conv3d(moving_image, grad_u_kernel, padding="same")
            * original_image_spacing[0]
        )
        moving_grad_v = (
            F.conv3d(moving_image, grad_v_kernel, padding="same")
            * original_image_spacing[1]
        )
        moving_grad_w = (
            F.conv3d(moving_image, grad_w_kernel, padding="same")
            * original_image_spacing[2]
        )

        fixed_grad_u = (
            F.conv3d(fixed_image, grad_u_kernel, padding="same")
            * original_image_spacing[0]
        )
        fixed_grad_v = (
            F.conv3d(fixed_image, grad_v_kernel, padding="same")
            * original_image_spacing[1]
        )
        fixed_grad_w = (
            F.conv3d(fixed_image, grad_w_kernel, padding="same")
            * original_image_spacing[2]
        )

        if epsilon is None:
            with torch.no_grad():
                epsilon = torch.mean(
                    torch.abs(moving_grad_u)
                    + torch.abs(moving_grad_v)
                    + torch.abs(moving_grad_w)
                )

        # gradient norm
        moving_grad_norm = (
            moving_grad_u**2 + moving_grad_v**2 + moving_grad_w**2 + epsilon**2
        )
        fixed_grad_norm = (
            fixed_grad_u**2 + fixed_grad_v**2 + fixed_grad_w**2 + epsilon**2
        )

        # nominator
        moving_grad = torch.concat([moving_grad_u, moving_grad_v, moving_grad_w], dim=1)
        fixed_grad = torch.concat([fixed_grad_u, fixed_grad_v, fixed_grad_w], dim=1)
        grad_product = moving_grad * fixed_grad

        # denominator
        norm_product = moving_grad_norm * fixed_grad_norm

        # integrator
        ngf = (grad_product**2 / norm_product) * fixed_mask

        metric = torch.mean(ngf)

        return (-1) * ngf

    def forward(
        self,
        moving_image: torch.Tensor,
        fixed_image: torch.tensor,
        moving_mask: torch.Tensor,
        fixed_mask: torch.Tensor,
        original_image_spacing: FloatTuple3D,
    ):
        return self._calculate_ngf_forces_3d(
            moving_image=moving_image,
            fixed_image=fixed_image,
            moving_mask=moving_mask,
            fixed_mask=fixed_mask,
            original_image_spacing=original_image_spacing,
        )


if __name__ == "__main__":
    d1 = GaussianSmoothing3d(
        sigma=(1.0, 2.0, 3.0),
        # radius=(1, 2, 3),
        sigma_cutoff=(2.0, 2.0, 2.0),
        force_same_size=True,
    )

    d2 = GaussianSmoothing3d(
        sigma=(1.0, 2.0, 3.0), radius=(1, 2, 3), sigma_cutoff=None, force_same_size=True
    )

    d3 = GaussianSmoothing3d(
        sigma=(1.0, 2.0, 3.0), radius=(1, 2, 3), sigma_cutoff=None, force_same_size=True
    )

    print(d1.kernel_size)
    print(d2.kernel_size)
    print(d3.kernel_size)
<|MERGE_RESOLUTION|>--- conflicted
+++ resolved
@@ -1,747 +1,738 @@
-from __future__ import annotations
-
-import math
-from abc import ABC
-from typing import Literal, Optional, Tuple, Type, Union
-
-import matplotlib
-import matplotlib.pyplot as plt
-import torch
-import torch.nn as nn
-import torch.nn.functional as F
-from torch.nn.parameter import Parameter
-
-from vroc.common_types import FloatTuple, FloatTuple3D, IntTuple, IntTuple3D
-from vroc.kernels import gradient_kernel_3d
-
-
-class EncoderBlock(nn.Module):
-    def __init__(
-        self,
-        convolution_layer: Type[nn.Module],
-        downsampling_layer: Type[nn.Module],
-        norm_layer: Type[nn.Module],
-        in_channels,
-        out_channels,
-        n_convolutions: int = 1,
-        convolution_kwargs: Optional[dict] = None,
-        downsampling_kwargs: Optional[dict] = None,
-    ):
-        super().__init__()
-
-        if not convolution_kwargs:
-            convolution_kwargs = {}
-        if not downsampling_kwargs:
-            downsampling_kwargs = {}
-
-        self.down = downsampling_layer(**downsampling_kwargs)
-
-        layers = []
-        for i_conv in range(n_convolutions):
-            layers.append(
-                convolution_layer(
-                    in_channels=in_channels if i_conv == 0 else out_channels,
-                    out_channels=out_channels,
-                    **convolution_kwargs,
-                )
-            )
-            if norm_layer:
-                layers.append(norm_layer(out_channels))
-            layers.append(nn.LeakyReLU(inplace=True))
-        self.convs = nn.Sequential(*layers)
-
-    def forward(self, *inputs):
-        x = self.down(*inputs)
-        return self.convs(x)
-
-
-class DecoderBlock(nn.Module):
-    def __init__(
-        self,
-        convolution_layer: Type[nn.Module],
-        upsampling_layer: Type[nn.Module],
-        norm_layer: Type[nn.Module],
-        in_channels,
-        out_channels,
-        n_convolutions: int = 1,
-        convolution_kwargs: Optional[dict] = None,
-        upsampling_kwargs: Optional[dict] = None,
-    ):
-        super().__init__()
-
-        if not convolution_kwargs:
-            convolution_kwargs = {}
-        if not upsampling_kwargs:
-            upsampling_kwargs = {}
-
-        self.up = upsampling_layer(**upsampling_kwargs)
-
-        layers = []
-        for i_conv in range(n_convolutions):
-            layers.append(
-                convolution_layer(
-                    in_channels=in_channels if i_conv == 0 else out_channels,
-                    out_channels=out_channels,
-                    **convolution_kwargs,
-                )
-            )
-            if norm_layer:
-                layers.append(norm_layer(out_channels))
-            layers.append(nn.LeakyReLU(inplace=True))
-        self.convs = nn.Sequential(*layers)
-
-    def forward(self, x1, x2):
-        x1 = self.up(x1)
-        if x2 is not None:
-            x = torch.cat([x2, x1], dim=1)
-        else:
-            x = x1
-        x = self.convs(x)
-        return x
-
-
-class ConvBlock(nn.Module):
-    def __init__(
-        self,
-        in_channels: int,
-        out_channels: int,
-        mid_channels: int = None,
-        dimensions: int = 2,
-        norm_type: Optional[str] = "BatchNorm",
-    ):
-        super().__init__()
-
-        if not mid_channels:
-            mid_channels = out_channels
-
-        conv = getattr(nn, f"Conv{dimensions}d")
-        if norm_type:
-            norm = getattr(nn, f"{norm_type}{dimensions}d")
-            layers = [
-                conv(in_channels, mid_channels, kernel_size=3, padding=1),
-                norm(mid_channels),
-                nn.ReLU(inplace=True),
-                conv(mid_channels, out_channels, kernel_size=3, padding=1),
-                norm(out_channels),
-                nn.ReLU(inplace=True),
-            ]
-        else:
-            layers = [
-                conv(in_channels, mid_channels, kernel_size=3, padding=1),
-                nn.ReLU(inplace=True),
-                conv(mid_channels, out_channels, kernel_size=3, padding=1),
-                nn.ReLU(inplace=True),
-            ]
-
-        self.double_conv = nn.Sequential(*layers)
-
-    def forward(self, x):
-        return self.double_conv(x)
-
-
-class DownBlock(nn.Module):
-    def __init__(
-        self,
-        in_channels: int,
-        out_channels: int,
-        dimensions: int = 2,
-        pooling: Union[int, Tuple[int, ...]] = 2,
-        norm_type: Optional[str] = "BatchNorm",
-    ):
-        super().__init__()
-
-        if dimensions == 1:
-            pool = nn.MaxPool1d
-        elif dimensions == 2:
-            pool = nn.MaxPool2d
-        elif dimensions == 3:
-            pool = nn.MaxPool3d
-        else:
-            raise ValueError(f"Cannot handle {dimensions=}")
-
-        self.maxpool_conv = nn.Sequential(
-            pool(pooling),
-            ConvBlock(
-                in_channels, out_channels, dimensions=dimensions, norm_type=norm_type
-            ),
-        )
-
-    def forward(self, x):
-        return self.maxpool_conv(x)
-
-
-class UpBlock(nn.Module):
-    def __init__(self, in_channels, out_channels, bilinear=True):
-        super().__init__()
-
-        # if bilinear, use the normal convolutions to reduce the number of channels
-        if bilinear:
-            self.up = nn.Upsample(scale_factor=2, mode="bilinear", align_corners=True)
-            self.conv = ConvBlock(in_channels, out_channels, in_channels // 2)
-        else:
-            self.up = nn.ConvTranspose2d(
-                in_channels, in_channels // 2, kernel_size=2, stride=2
-            )
-            self.conv = ConvBlock(in_channels, out_channels)
-
-    def forward(self, x1, x2):
-        x1 = self.up(x1)
-        # input is CHW
-        if x2 is not None:
-            diff_y = x2.size()[2] - x1.size()[2]
-            diff_x = x2.size()[3] - x1.size()[3]
-
-            x1 = F.pad(
-                x1,
-                [diff_x // 2, diff_x - diff_x // 2, diff_y // 2, diff_y - diff_y // 2],
-            )
-            x = torch.cat([x2, x1], dim=1)
-        else:
-            x = x1
-        return self.conv(x)
-
-
-class BaseGaussianSmoothing(ABC, nn.Module):
-    @staticmethod
-    def get_kernel_radius(sigma: float, sigma_cutoff: float):
-        # make the radius of the filter equal to truncate standard deviations
-        # at least radius of 1
-        return max(int(sigma_cutoff * sigma + 0.5), 1)
-
-    @staticmethod
-    def _make_gaussian_kernel_1d(
-        sigma: float, sigma_cutoff: float = None, radius: int = None
-    ):
-        if (sigma_cutoff is not None and radius is not None) or not (
-            sigma_cutoff or radius
-        ):
-            raise ValueError("Either pass sigma_cutoff or radius")
-
-        if not radius:
-            radius = BaseGaussianSmoothing.get_kernel_radius(sigma, sigma_cutoff)
-
-        sigma2 = sigma * sigma
-        x = torch.arange(-radius, radius + 1)
-        phi_x = torch.exp(-0.5 / sigma2 * x**2)
-        phi_x = phi_x / phi_x.sum()
-
-        return torch.as_tensor(phi_x, dtype=torch.float32)
-
-    @staticmethod
-    def make_gaussian_kernel(
-        sigma: FloatTuple,
-        sigma_cutoff: FloatTuple,
-        force_same_size: bool = False,
-        radius: Optional[IntTuple] = None,
-    ):
-        if sigma_cutoff and len(sigma) != len(sigma_cutoff):
-            raise ValueError("sigma and sigma_cutoff has to be same length")
-
-        n_dim = len(sigma)
-
-        if force_same_size:
-            # this forces same size of the kernels for more efficient convolution
-            if not radius:
-                max_radius = max(
-                    BaseGaussianSmoothing.get_kernel_radius(s, c)
-                    for s, c in zip(sigma, sigma_cutoff)
-                )
-            else:
-                max_radius = max(radius)
-
-            radius = (max_radius,) * n_dim
-            sigma_cutoff = None  # we don't need cutoff anymore, we use max radius
-
-        kernels = []
-        for i in range(n_dim):
-            if radius:
-                kernel_1d = BaseGaussianSmoothing._make_gaussian_kernel_1d(
-                    sigma=sigma[i], radius=radius[i]
-                )
-            else:
-                kernel_1d = BaseGaussianSmoothing._make_gaussian_kernel_1d(
-                    sigma=sigma[i], sigma_cutoff=sigma_cutoff[i]
-                )
-
-            if n_dim == 2:
-                kernel = torch.einsum("i,j->ij", kernel_1d, kernel_1d)
-            elif n_dim == 3:
-                kernel = torch.einsum("i,j,k->ijk", kernel_1d, kernel_1d, kernel_1d)
-            else:
-                raise RuntimeError(f"Dimension {n_dim} not supported")
-
-            kernel = kernel / kernel.sum()
-            kernels.append(kernel)
-
-        return kernels
-
-
-class GaussianSmoothing3d(BaseGaussianSmoothing):
-    def __init__(
-        self,
-        sigma: FloatTuple3D = (1.0, 1.0, 1.0),
-        sigma_cutoff: Optional[FloatTuple3D] = (1.0, 1.0, 1.0),
-        radius: Optional[IntTuple3D] = None,
-        force_same_size: bool = False,
-        spacing: FloatTuple3D = (1.0, 1.0, 1.0),
-        use_image_spacing: bool = False,
-    ):
-        super().__init__()
-
-        if sigma_cutoff and not (len(sigma) == len(sigma_cutoff) == 3):
-            raise ValueError("Length of sigma and sigma_cutoff has to be 3")
-
-        if sigma_cutoff and radius:
-            raise RuntimeError("Please set either sigma_cutoff or radius")
-
-        self.sigma = sigma
-        self.sigma_cutoff = sigma_cutoff
-        self.force_same_size = force_same_size
-        self.use_image_spacing = use_image_spacing
-        self.spacing = spacing
-
-        if self.use_image_spacing:
-            self.sigma = tuple(
-                elem_1 * elem_2 for elem_1, elem_2 in zip(self.sigma, self.spacing)
-            )
-        kernel_x, kernel_y, kernel_z = GaussianSmoothing3d.make_gaussian_kernel(
-            sigma=self.sigma,
-            sigma_cutoff=self.sigma_cutoff,
-            force_same_size=self.force_same_size,
-            radius=radius,
-        )
-        self.kernel_size = (kernel_x.shape[-1], kernel_y.shape[-1], kernel_z.shape[-1])
-
-        kernel_x, kernel_y, kernel_z = (
-            kernel_x[None, None],
-            kernel_y[None, None],
-            kernel_z[None, None],
-        )
-
-        self.same_size = kernel_x.shape == kernel_y.shape == kernel_z.shape
-
-        if self.same_size:
-            self.kernel = torch.cat((kernel_x, kernel_y, kernel_z), dim=0)
-            self.register_buffer("weight", self.kernel)
-
-        else:
-            self.register_buffer("weight_x", kernel_x)
-            self.register_buffer("weight_y", kernel_y)
-            self.register_buffer("weight_z", kernel_z)
-
-    def forward(self, image):
-        if self.same_size:
-            image = F.conv3d(image, self.weight, groups=3, stride=1, padding="same")
-        else:
-            image_x = F.conv3d(image[:, 0:1], self.weight_x, stride=1, padding="same")
-            image_y = F.conv3d(image[:, 1:2], self.weight_y, stride=1, padding="same")
-            image_z = F.conv3d(image[:, 2:3], self.weight_z, stride=1, padding="same")
-            image = torch.cat((image_x, image_y, image_z), dim=1)
-
-        return image
-
-
-class SpatialTransformer(nn.Module):
-    """N-D Spatial Transformer."""
-
-    def __init__(self, shape, mode="bilinear"):
-        super().__init__()
-
-        self.mode = mode
-
-        # create sampling grid
-        identity_grid = self._create_identity_grid(shape)
-        self.register_buffer("identity_grid", identity_grid, persistent=False)
-
-    def _create_identity_grid(self, shape):
-        vectors = [torch.arange(0, s) for s in shape]
-        grids = torch.meshgrid(vectors, indexing="ij")
-        grid = torch.stack(grids)
-        grid = torch.unsqueeze(grid, 0)
-        grid = grid.type(torch.FloatTensor)
-
-        return grid
-
-    def forward(self, moving, flow):
-        # new locations
-        new_locs = self.identity_grid + flow
-        shape = flow.shape[2:]
-
-        # need to normalize grid values to [-1, 1] for resampler
-        for i in range(len(shape)):
-            new_locs[:, i, ...] = 2 * (new_locs[:, i, ...] / (shape[i] - 1) - 0.5)
-
-        # move channels dim to last position
-        # also not sure why, but the channels need to be reversed
-        if len(shape) == 2:
-            new_locs = new_locs.permute(0, 2, 3, 1)
-            new_locs = new_locs[..., [1, 0]]
-        elif len(shape) == 3:
-            new_locs = new_locs.permute(0, 2, 3, 4, 1)
-            new_locs = new_locs[..., [2, 1, 0]]
-
-        if is_mask := moving.dtype == torch.bool:
-            moving = torch.as_tensor(moving, dtype=torch.float32)
-
-        warped = F.grid_sample(moving, new_locs, align_corners=True, mode=self.mode)
-
-        if is_mask:
-            warped = warped > 0.5
-
-        return warped
-
-
-class BaseForces3d(nn.Module):
-    def __init__(self, method: Literal["active", "passive", "dual"] = "dual"):
-        super().__init__()
-        self.method = method
-        self._fixed_image_gradient: torch.Tensor | None = None
-
-    def clear_cache(self):
-        self._fixed_image_gradient = None
-
-    @staticmethod
-    def _calc_image_gradient_3d(image: torch.Tensor) -> torch.Tensor:
-        if image.ndim != 5:
-            raise ValueError(f"Expected 5D tensor, got tensor with shape {image.shape}")
-        if image.shape[1] != 1:
-            raise NotImplementedError(
-                "Currently, only single channel images are supported"
-            )
-        # this is list of x, y, z grad
-        grad = torch.gradient(image, dim=(2, 3, 4))
-        # stack x, y, z grad back to one single tensor of
-        # shape (batch_size, 3, x_size, y_size, z_size)
-        return torch.cat(grad, dim=1)
-
-    # first if we need fixed image gradient; if yes calculate or get from cache
-    def _get_fixed_image_gradient(self, fixed_image: torch.Tensor) -> torch.Tensor:
-        recalculate = False
-        if self._fixed_image_gradient is None:
-            # no cached gradient, do calculation
-            recalculate = True
-        elif self._fixed_image_gradient.shape[-3:] != fixed_image.shape[-3:]:
-            # spatial size mismatch, most likely due to multi level registration
-            recalculate = True
-
-        if recalculate:
-            grad_fixed = self._calc_image_gradient_3d(fixed_image)
-            self._fixed_image_gradient = grad_fixed
-
-        return self._fixed_image_gradient
-
-    def _compute_total_grad(
-        self,
-        moving_image: torch.Tensor,
-        fixed_image: torch.Tensor,
-        moving_mask: torch.Tensor,
-        fixed_mask: torch.Tensor,
-    ):
-        if self.method in ("passive", "dual"):
-            grad_fixed = self._get_fixed_image_gradient(fixed_image)
-        else:
-            grad_fixed = None
-
-        if self.method == "active":
-            grad_moving = self._calc_image_gradient_3d(moving_image)
-            # gradient is defined in moving image domain -> use moving mask if given
-            if moving_mask is not None:
-                grad_moving = grad_moving * moving_mask
-            total_grad = grad_moving
-
-        elif self.method == "passive":
-            # gradient is defined in fixed image domain -> use fixed mask if given
-            if fixed_mask is not None:
-                grad_fixed = grad_fixed * fixed_mask
-            total_grad = grad_fixed
-
-        elif self.method == "dual":
-            # we need both gradient of moving and fixed image
-            grad_moving = self._calc_image_gradient_3d(moving_image)
-
-            # mask both gradients as above; also check that we have both masks
-            masks_available = (m is not None for m in (moving_mask, fixed_mask))
-            if not all(masks_available) and any(masks_available):
-                # we only have one mask
-                raise RuntimeError("Dual forces need both moving and fixed mask")
-
-            if moving_mask is not None:
-                grad_moving = grad_moving * moving_mask
-            if fixed_mask is not None:
-                grad_fixed = grad_fixed * fixed_mask
-            total_grad = grad_moving + grad_fixed
-
-        else:
-            raise NotImplementedError(f"Demon forces {self.method} are not implemented")
-
-        return total_grad
-
-
-class DemonForces3d(BaseForces3d):
-    def _calculate_demon_forces_3d(
-        self,
-        moving_image: torch.Tensor,
-        fixed_image: torch.Tensor,
-        moving_mask: torch.Tensor | None = None,
-        fixed_mask: torch.Tensor | None = None,
-        method: Literal["active", "passive", "dual"] = "dual",
-        fixed_image_gradient: torch.Tensor | None = None,
-        original_image_spacing: FloatTuple3D = (1.0, 1.0, 1.0),
-    ):
-        # if method == 'dual' use union of moving and fixed mask
-        if self.method == "dual":
-            union_mask = torch.logical_or(moving_mask, fixed_mask)
-            moving_mask, fixed_mask = union_mask, union_mask
-
-        # grad tensors have the shape of (batch_size, 3, x_size, y_size, z_size)
-        total_grad = self._compute_total_grad(
-            moving_image, fixed_image, moving_mask, fixed_mask
-        )
-        gamma = 1 / (
-            (sum(i**2 for i in original_image_spacing)) / len(original_image_spacing)
-        )
-        # calculcate squared L2 of grad, i.e., || grad ||^2
-        l2_grad = total_grad.pow(2).sum(dim=1, keepdim=True)
-        epsilon = 1e-6  # to prevent division by zero
-        norm = (fixed_image - moving_image) / (
-            epsilon + l2_grad + gamma * (fixed_image - moving_image) ** 2
-        )
-
-        return norm * total_grad
-
-    def forward(
-        self,
-        moving_image: torch.Tensor,
-        fixed_image: torch.tensor,
-        moving_mask: torch.Tensor,
-        fixed_mask: torch.Tensor,
-        original_image_spacing: FloatTuple3D,
-    ):
-        return self._calculate_demon_forces_3d(
-            moving_image=moving_image,
-            fixed_image=fixed_image,
-            moving_mask=moving_mask,
-            fixed_mask=fixed_mask,
-            method=self.method,
-            original_image_spacing=original_image_spacing,
-        )
-
-
-class NCCForces3d(BaseForces3d):
-    def _calculate_ncc_forces_3d(
-        self,
-        moving_image: torch.Tensor,
-        fixed_image: torch.Tensor,
-        moving_mask: torch.Tensor | None = None,
-        fixed_mask: torch.Tensor | None = None,
-        method: Literal["active", "passive", "dual"] = "dual",
-        fixed_image_gradient: torch.Tensor | None = None,
-        original_image_spacing: FloatTuple3D = (1.0, 1.0, 1.0),
-        epsilon: float = 1e-5,
-        radius: Tuple[int, ...] = (3, 3, 3),
-    ):
-        # normalizer = sum(i * i for i in original_image_spacing) / len(original_image_spacing)
-
-        filter = torch.ones((1, 1) + radius).to("cuda")
-        npixel_filter = torch.prod(torch.tensor(radius))
-        stride = (1, 1, 1)
-
-        mm = moving_image * moving_image
-        ff = fixed_image * fixed_image
-        mf = moving_image * fixed_image
-
-        sum_m = F.conv3d(moving_image, filter, stride=stride, padding="same")
-        sum_f = F.conv3d(fixed_image, filter, stride=stride, padding="same")
-        sum_mm = F.conv3d(mm, filter, stride=stride, padding="same")
-        sum_ff = F.conv3d(ff, filter, stride=stride, padding="same")
-        sum_mf = F.conv3d(mf, filter, stride=stride, padding="same")
-
-        moving_mean = sum_m / npixel_filter
-        fixed_mean = sum_f / npixel_filter
-
-        var_m = (
-            sum_mm - 2 * moving_mean * sum_m + npixel_filter * moving_mean * moving_mean
-        )
-        var_f = (
-            sum_ff - 2 * fixed_mean * sum_f + npixel_filter * fixed_mean * fixed_mean
-        )
-        var_mf = var_m * var_f
-<<<<<<< HEAD
-        # var_mf[var_mf < 1e-5] = 1.0
-=======
->>>>>>> 12bfcf44
-
-        cross = (
-            sum_mf
-            - fixed_mean * sum_m
-            - moving_mean * sum_f
-            + npixel_filter * moving_mean * fixed_mean
-        )
-
-<<<<<<< HEAD
-        cross_correlation = cross * cross / (var_mf + epsilon)
-        cross_correlation[var_mf < 1e-5] = 1.0
-=======
-        cross_correlation = torch.ones_like(cross)
-        cross_correlation[var_mf > epsilon] = (
-            cross[var_mf > epsilon] * cross[var_mf > epsilon] / var_mf[var_mf > epsilon]
-        )
->>>>>>> 12bfcf44
-
-        total_grad = self._compute_total_grad(
-            moving_image, fixed_image, moving_mask, fixed_mask
-        )
-        if self.method == "dual":
-            total_grad = total_grad * 0.5
-
-        moving_mean_centered = moving_image - moving_mean
-        fixed_mean_centered = fixed_image - fixed_mean
-
-        mask = (var_mf > epsilon) & (var_f > epsilon) & (fixed_mean_centered != 0.0)
-
-        factor = torch.zeros_like(cross)
-        factor[mask] = (2.0 * cross[mask] / var_mf[mask]) * (
-            moving_mean_centered[mask]
-            - cross[mask] / (var_f[mask] * fixed_mean_centered[mask])
-        )
-        metric = 1 - torch.mean(cross_correlation[fixed_mask])
-        return (-1) * factor * total_grad
-
-    def forward(
-        self,
-        moving_image: torch.Tensor,
-        fixed_image: torch.tensor,
-        moving_mask: torch.Tensor,
-        fixed_mask: torch.Tensor,
-        original_image_spacing: FloatTuple3D,
-    ):
-        return self._calculate_ncc_forces_3d(
-            moving_image=moving_image,
-            fixed_image=fixed_image,
-            moving_mask=moving_mask,
-            fixed_mask=fixed_mask,
-            method=self.method,
-            original_image_spacing=original_image_spacing,
-        )
-
-
-class NGFForces3d(BaseForces3d):
-    def _grad_param(self, method, axis):
-        kernel = gradient_kernel_3d(method, axis)
-
-        kernel = kernel.reshape(1, 1, *kernel.shape)
-        return Parameter(torch.Tensor(kernel).float())
-
-    def _calculate_ngf_forces_3d(
-        self,
-        moving_image: torch.Tensor,
-        fixed_image: torch.Tensor,
-        moving_mask: torch.Tensor | None = None,
-        fixed_mask: torch.Tensor | None = None,
-        original_image_spacing: FloatTuple3D = (1.0, 1.0, 1.0),
-        epsilon: float = None,
-    ):
-        # # reshape
-        # b, c = moving_image.shape[:2]
-        # spatial_shape = moving_image.shape[2:]
-        #
-        # moving_image = moving_image.view(b * c, 1, *spatial_shape)
-        # fixed_image = fixed_image.view(b * c, 1, *spatial_shape)
-
-        grad_u_kernel = self._grad_param("finite_diff", axis=0).to("cuda")
-        grad_v_kernel = self._grad_param("finite_diff", axis=1).to("cuda")
-        grad_w_kernel = self._grad_param("finite_diff", axis=2).to("cuda")
-        # gradient
-        moving_grad_u = (
-            F.conv3d(moving_image, grad_u_kernel, padding="same")
-            * original_image_spacing[0]
-        )
-        moving_grad_v = (
-            F.conv3d(moving_image, grad_v_kernel, padding="same")
-            * original_image_spacing[1]
-        )
-        moving_grad_w = (
-            F.conv3d(moving_image, grad_w_kernel, padding="same")
-            * original_image_spacing[2]
-        )
-
-        fixed_grad_u = (
-            F.conv3d(fixed_image, grad_u_kernel, padding="same")
-            * original_image_spacing[0]
-        )
-        fixed_grad_v = (
-            F.conv3d(fixed_image, grad_v_kernel, padding="same")
-            * original_image_spacing[1]
-        )
-        fixed_grad_w = (
-            F.conv3d(fixed_image, grad_w_kernel, padding="same")
-            * original_image_spacing[2]
-        )
-
-        if epsilon is None:
-            with torch.no_grad():
-                epsilon = torch.mean(
-                    torch.abs(moving_grad_u)
-                    + torch.abs(moving_grad_v)
-                    + torch.abs(moving_grad_w)
-                )
-
-        # gradient norm
-        moving_grad_norm = (
-            moving_grad_u**2 + moving_grad_v**2 + moving_grad_w**2 + epsilon**2
-        )
-        fixed_grad_norm = (
-            fixed_grad_u**2 + fixed_grad_v**2 + fixed_grad_w**2 + epsilon**2
-        )
-
-        # nominator
-        moving_grad = torch.concat([moving_grad_u, moving_grad_v, moving_grad_w], dim=1)
-        fixed_grad = torch.concat([fixed_grad_u, fixed_grad_v, fixed_grad_w], dim=1)
-        grad_product = moving_grad * fixed_grad
-
-        # denominator
-        norm_product = moving_grad_norm * fixed_grad_norm
-
-        # integrator
-        ngf = (grad_product**2 / norm_product) * fixed_mask
-
-        metric = torch.mean(ngf)
-
-        return (-1) * ngf
-
-    def forward(
-        self,
-        moving_image: torch.Tensor,
-        fixed_image: torch.tensor,
-        moving_mask: torch.Tensor,
-        fixed_mask: torch.Tensor,
-        original_image_spacing: FloatTuple3D,
-    ):
-        return self._calculate_ngf_forces_3d(
-            moving_image=moving_image,
-            fixed_image=fixed_image,
-            moving_mask=moving_mask,
-            fixed_mask=fixed_mask,
-            original_image_spacing=original_image_spacing,
-        )
-
-
-if __name__ == "__main__":
-    d1 = GaussianSmoothing3d(
-        sigma=(1.0, 2.0, 3.0),
-        # radius=(1, 2, 3),
-        sigma_cutoff=(2.0, 2.0, 2.0),
-        force_same_size=True,
-    )
-
-    d2 = GaussianSmoothing3d(
-        sigma=(1.0, 2.0, 3.0), radius=(1, 2, 3), sigma_cutoff=None, force_same_size=True
-    )
-
-    d3 = GaussianSmoothing3d(
-        sigma=(1.0, 2.0, 3.0), radius=(1, 2, 3), sigma_cutoff=None, force_same_size=True
-    )
-
-    print(d1.kernel_size)
-    print(d2.kernel_size)
-    print(d3.kernel_size)
+from __future__ import annotations
+
+import math
+from abc import ABC
+from typing import Literal, Optional, Tuple, Type, Union
+
+import matplotlib
+import matplotlib.pyplot as plt
+import torch
+import torch.nn as nn
+import torch.nn.functional as F
+from torch.nn.parameter import Parameter
+
+from vroc.common_types import FloatTuple, FloatTuple3D, IntTuple, IntTuple3D
+from vroc.kernels import gradient_kernel_3d
+
+
+class EncoderBlock(nn.Module):
+    def __init__(
+        self,
+        convolution_layer: Type[nn.Module],
+        downsampling_layer: Type[nn.Module],
+        norm_layer: Type[nn.Module],
+        in_channels,
+        out_channels,
+        n_convolutions: int = 1,
+        convolution_kwargs: Optional[dict] = None,
+        downsampling_kwargs: Optional[dict] = None,
+    ):
+        super().__init__()
+
+        if not convolution_kwargs:
+            convolution_kwargs = {}
+        if not downsampling_kwargs:
+            downsampling_kwargs = {}
+
+        self.down = downsampling_layer(**downsampling_kwargs)
+
+        layers = []
+        for i_conv in range(n_convolutions):
+            layers.append(
+                convolution_layer(
+                    in_channels=in_channels if i_conv == 0 else out_channels,
+                    out_channels=out_channels,
+                    **convolution_kwargs,
+                )
+            )
+            if norm_layer:
+                layers.append(norm_layer(out_channels))
+            layers.append(nn.LeakyReLU(inplace=True))
+        self.convs = nn.Sequential(*layers)
+
+    def forward(self, *inputs):
+        x = self.down(*inputs)
+        return self.convs(x)
+
+
+class DecoderBlock(nn.Module):
+    def __init__(
+        self,
+        convolution_layer: Type[nn.Module],
+        upsampling_layer: Type[nn.Module],
+        norm_layer: Type[nn.Module],
+        in_channels,
+        out_channels,
+        n_convolutions: int = 1,
+        convolution_kwargs: Optional[dict] = None,
+        upsampling_kwargs: Optional[dict] = None,
+    ):
+        super().__init__()
+
+        if not convolution_kwargs:
+            convolution_kwargs = {}
+        if not upsampling_kwargs:
+            upsampling_kwargs = {}
+
+        self.up = upsampling_layer(**upsampling_kwargs)
+
+        layers = []
+        for i_conv in range(n_convolutions):
+            layers.append(
+                convolution_layer(
+                    in_channels=in_channels if i_conv == 0 else out_channels,
+                    out_channels=out_channels,
+                    **convolution_kwargs,
+                )
+            )
+            if norm_layer:
+                layers.append(norm_layer(out_channels))
+            layers.append(nn.LeakyReLU(inplace=True))
+        self.convs = nn.Sequential(*layers)
+
+    def forward(self, x1, x2):
+        x1 = self.up(x1)
+        if x2 is not None:
+            x = torch.cat([x2, x1], dim=1)
+        else:
+            x = x1
+        x = self.convs(x)
+        return x
+
+
+class ConvBlock(nn.Module):
+    def __init__(
+        self,
+        in_channels: int,
+        out_channels: int,
+        mid_channels: int = None,
+        dimensions: int = 2,
+        norm_type: Optional[str] = "BatchNorm",
+    ):
+        super().__init__()
+
+        if not mid_channels:
+            mid_channels = out_channels
+
+        conv = getattr(nn, f"Conv{dimensions}d")
+        if norm_type:
+            norm = getattr(nn, f"{norm_type}{dimensions}d")
+            layers = [
+                conv(in_channels, mid_channels, kernel_size=3, padding=1),
+                norm(mid_channels),
+                nn.ReLU(inplace=True),
+                conv(mid_channels, out_channels, kernel_size=3, padding=1),
+                norm(out_channels),
+                nn.ReLU(inplace=True),
+            ]
+        else:
+            layers = [
+                conv(in_channels, mid_channels, kernel_size=3, padding=1),
+                nn.ReLU(inplace=True),
+                conv(mid_channels, out_channels, kernel_size=3, padding=1),
+                nn.ReLU(inplace=True),
+            ]
+
+        self.double_conv = nn.Sequential(*layers)
+
+    def forward(self, x):
+        return self.double_conv(x)
+
+
+class DownBlock(nn.Module):
+    def __init__(
+        self,
+        in_channels: int,
+        out_channels: int,
+        dimensions: int = 2,
+        pooling: Union[int, Tuple[int, ...]] = 2,
+        norm_type: Optional[str] = "BatchNorm",
+    ):
+        super().__init__()
+
+        if dimensions == 1:
+            pool = nn.MaxPool1d
+        elif dimensions == 2:
+            pool = nn.MaxPool2d
+        elif dimensions == 3:
+            pool = nn.MaxPool3d
+        else:
+            raise ValueError(f"Cannot handle {dimensions=}")
+
+        self.maxpool_conv = nn.Sequential(
+            pool(pooling),
+            ConvBlock(
+                in_channels, out_channels, dimensions=dimensions, norm_type=norm_type
+            ),
+        )
+
+    def forward(self, x):
+        return self.maxpool_conv(x)
+
+
+class UpBlock(nn.Module):
+    def __init__(self, in_channels, out_channels, bilinear=True):
+        super().__init__()
+
+        # if bilinear, use the normal convolutions to reduce the number of channels
+        if bilinear:
+            self.up = nn.Upsample(scale_factor=2, mode="bilinear", align_corners=True)
+            self.conv = ConvBlock(in_channels, out_channels, in_channels // 2)
+        else:
+            self.up = nn.ConvTranspose2d(
+                in_channels, in_channels // 2, kernel_size=2, stride=2
+            )
+            self.conv = ConvBlock(in_channels, out_channels)
+
+    def forward(self, x1, x2):
+        x1 = self.up(x1)
+        # input is CHW
+        if x2 is not None:
+            diff_y = x2.size()[2] - x1.size()[2]
+            diff_x = x2.size()[3] - x1.size()[3]
+
+            x1 = F.pad(
+                x1,
+                [diff_x // 2, diff_x - diff_x // 2, diff_y // 2, diff_y - diff_y // 2],
+            )
+            x = torch.cat([x2, x1], dim=1)
+        else:
+            x = x1
+        return self.conv(x)
+
+
+class BaseGaussianSmoothing(ABC, nn.Module):
+    @staticmethod
+    def get_kernel_radius(sigma: float, sigma_cutoff: float):
+        # make the radius of the filter equal to truncate standard deviations
+        # at least radius of 1
+        return max(int(sigma_cutoff * sigma + 0.5), 1)
+
+    @staticmethod
+    def _make_gaussian_kernel_1d(
+        sigma: float, sigma_cutoff: float = None, radius: int = None
+    ):
+        if (sigma_cutoff is not None and radius is not None) or not (
+            sigma_cutoff or radius
+        ):
+            raise ValueError("Either pass sigma_cutoff or radius")
+
+        if not radius:
+            radius = BaseGaussianSmoothing.get_kernel_radius(sigma, sigma_cutoff)
+
+        sigma2 = sigma * sigma
+        x = torch.arange(-radius, radius + 1)
+        phi_x = torch.exp(-0.5 / sigma2 * x**2)
+        phi_x = phi_x / phi_x.sum()
+
+        return torch.as_tensor(phi_x, dtype=torch.float32)
+
+    @staticmethod
+    def make_gaussian_kernel(
+        sigma: FloatTuple,
+        sigma_cutoff: FloatTuple,
+        force_same_size: bool = False,
+        radius: Optional[IntTuple] = None,
+    ):
+        if sigma_cutoff and len(sigma) != len(sigma_cutoff):
+            raise ValueError("sigma and sigma_cutoff has to be same length")
+
+        n_dim = len(sigma)
+
+        if force_same_size:
+            # this forces same size of the kernels for more efficient convolution
+            if not radius:
+                max_radius = max(
+                    BaseGaussianSmoothing.get_kernel_radius(s, c)
+                    for s, c in zip(sigma, sigma_cutoff)
+                )
+            else:
+                max_radius = max(radius)
+
+            radius = (max_radius,) * n_dim
+            sigma_cutoff = None  # we don't need cutoff anymore, we use max radius
+
+        kernels = []
+        for i in range(n_dim):
+            if radius:
+                kernel_1d = BaseGaussianSmoothing._make_gaussian_kernel_1d(
+                    sigma=sigma[i], radius=radius[i]
+                )
+            else:
+                kernel_1d = BaseGaussianSmoothing._make_gaussian_kernel_1d(
+                    sigma=sigma[i], sigma_cutoff=sigma_cutoff[i]
+                )
+
+            if n_dim == 2:
+                kernel = torch.einsum("i,j->ij", kernel_1d, kernel_1d)
+            elif n_dim == 3:
+                kernel = torch.einsum("i,j,k->ijk", kernel_1d, kernel_1d, kernel_1d)
+            else:
+                raise RuntimeError(f"Dimension {n_dim} not supported")
+
+            kernel = kernel / kernel.sum()
+            kernels.append(kernel)
+
+        return kernels
+
+
+class GaussianSmoothing3d(BaseGaussianSmoothing):
+    def __init__(
+        self,
+        sigma: FloatTuple3D = (1.0, 1.0, 1.0),
+        sigma_cutoff: Optional[FloatTuple3D] = (1.0, 1.0, 1.0),
+        radius: Optional[IntTuple3D] = None,
+        force_same_size: bool = False,
+        spacing: FloatTuple3D = (1.0, 1.0, 1.0),
+        use_image_spacing: bool = False,
+    ):
+        super().__init__()
+
+        if sigma_cutoff and not (len(sigma) == len(sigma_cutoff) == 3):
+            raise ValueError("Length of sigma and sigma_cutoff has to be 3")
+
+        if sigma_cutoff and radius:
+            raise RuntimeError("Please set either sigma_cutoff or radius")
+
+        self.sigma = sigma
+        self.sigma_cutoff = sigma_cutoff
+        self.force_same_size = force_same_size
+        self.use_image_spacing = use_image_spacing
+        self.spacing = spacing
+
+        if self.use_image_spacing:
+            self.sigma = tuple(
+                elem_1 * elem_2 for elem_1, elem_2 in zip(self.sigma, self.spacing)
+            )
+        kernel_x, kernel_y, kernel_z = GaussianSmoothing3d.make_gaussian_kernel(
+            sigma=self.sigma,
+            sigma_cutoff=self.sigma_cutoff,
+            force_same_size=self.force_same_size,
+            radius=radius,
+        )
+        self.kernel_size = (kernel_x.shape[-1], kernel_y.shape[-1], kernel_z.shape[-1])
+
+        kernel_x, kernel_y, kernel_z = (
+            kernel_x[None, None],
+            kernel_y[None, None],
+            kernel_z[None, None],
+        )
+
+        self.same_size = kernel_x.shape == kernel_y.shape == kernel_z.shape
+
+        if self.same_size:
+            self.kernel = torch.cat((kernel_x, kernel_y, kernel_z), dim=0)
+            self.register_buffer("weight", self.kernel)
+
+        else:
+            self.register_buffer("weight_x", kernel_x)
+            self.register_buffer("weight_y", kernel_y)
+            self.register_buffer("weight_z", kernel_z)
+
+    def forward(self, image):
+        if self.same_size:
+            image = F.conv3d(image, self.weight, groups=3, stride=1, padding="same")
+        else:
+            image_x = F.conv3d(image[:, 0:1], self.weight_x, stride=1, padding="same")
+            image_y = F.conv3d(image[:, 1:2], self.weight_y, stride=1, padding="same")
+            image_z = F.conv3d(image[:, 2:3], self.weight_z, stride=1, padding="same")
+            image = torch.cat((image_x, image_y, image_z), dim=1)
+
+        return image
+
+
+class SpatialTransformer(nn.Module):
+    """N-D Spatial Transformer."""
+
+    def __init__(self, shape, mode="bilinear"):
+        super().__init__()
+
+        self.mode = mode
+
+        # create sampling grid
+        identity_grid = self._create_identity_grid(shape)
+        self.register_buffer("identity_grid", identity_grid, persistent=False)
+
+    def _create_identity_grid(self, shape):
+        vectors = [torch.arange(0, s) for s in shape]
+        grids = torch.meshgrid(vectors, indexing="ij")
+        grid = torch.stack(grids)
+        grid = torch.unsqueeze(grid, 0)
+        grid = grid.type(torch.FloatTensor)
+
+        return grid
+
+    def forward(self, moving, flow):
+        # new locations
+        new_locs = self.identity_grid + flow
+        shape = flow.shape[2:]
+
+        # need to normalize grid values to [-1, 1] for resampler
+        for i in range(len(shape)):
+            new_locs[:, i, ...] = 2 * (new_locs[:, i, ...] / (shape[i] - 1) - 0.5)
+
+        # move channels dim to last position
+        # also not sure why, but the channels need to be reversed
+        if len(shape) == 2:
+            new_locs = new_locs.permute(0, 2, 3, 1)
+            new_locs = new_locs[..., [1, 0]]
+        elif len(shape) == 3:
+            new_locs = new_locs.permute(0, 2, 3, 4, 1)
+            new_locs = new_locs[..., [2, 1, 0]]
+
+        if is_mask := moving.dtype == torch.bool:
+            moving = torch.as_tensor(moving, dtype=torch.float32)
+
+        warped = F.grid_sample(moving, new_locs, align_corners=True, mode=self.mode)
+
+        if is_mask:
+            warped = warped > 0.5
+
+        return warped
+
+
+class BaseForces3d(nn.Module):
+    def __init__(self, method: Literal["active", "passive", "dual"] = "dual"):
+        super().__init__()
+        self.method = method
+        self._fixed_image_gradient: torch.Tensor | None = None
+
+    def clear_cache(self):
+        self._fixed_image_gradient = None
+
+    @staticmethod
+    def _calc_image_gradient_3d(image: torch.Tensor) -> torch.Tensor:
+        if image.ndim != 5:
+            raise ValueError(f"Expected 5D tensor, got tensor with shape {image.shape}")
+        if image.shape[1] != 1:
+            raise NotImplementedError(
+                "Currently, only single channel images are supported"
+            )
+        # this is list of x, y, z grad
+        grad = torch.gradient(image, dim=(2, 3, 4))
+        # stack x, y, z grad back to one single tensor of
+        # shape (batch_size, 3, x_size, y_size, z_size)
+        return torch.cat(grad, dim=1)
+
+    # first if we need fixed image gradient; if yes calculate or get from cache
+    def _get_fixed_image_gradient(self, fixed_image: torch.Tensor) -> torch.Tensor:
+        recalculate = False
+        if self._fixed_image_gradient is None:
+            # no cached gradient, do calculation
+            recalculate = True
+        elif self._fixed_image_gradient.shape[-3:] != fixed_image.shape[-3:]:
+            # spatial size mismatch, most likely due to multi level registration
+            recalculate = True
+
+        if recalculate:
+            grad_fixed = self._calc_image_gradient_3d(fixed_image)
+            self._fixed_image_gradient = grad_fixed
+
+        return self._fixed_image_gradient
+
+    def _compute_total_grad(
+        self,
+        moving_image: torch.Tensor,
+        fixed_image: torch.Tensor,
+        moving_mask: torch.Tensor,
+        fixed_mask: torch.Tensor,
+    ):
+        if self.method in ("passive", "dual"):
+            grad_fixed = self._get_fixed_image_gradient(fixed_image)
+        else:
+            grad_fixed = None
+
+        if self.method == "active":
+            grad_moving = self._calc_image_gradient_3d(moving_image)
+            # gradient is defined in moving image domain -> use moving mask if given
+            if moving_mask is not None:
+                grad_moving = grad_moving * moving_mask
+            total_grad = grad_moving
+
+        elif self.method == "passive":
+            # gradient is defined in fixed image domain -> use fixed mask if given
+            if fixed_mask is not None:
+                grad_fixed = grad_fixed * fixed_mask
+            total_grad = grad_fixed
+
+        elif self.method == "dual":
+            # we need both gradient of moving and fixed image
+            grad_moving = self._calc_image_gradient_3d(moving_image)
+
+            # mask both gradients as above; also check that we have both masks
+            masks_available = (m is not None for m in (moving_mask, fixed_mask))
+            if not all(masks_available) and any(masks_available):
+                # we only have one mask
+                raise RuntimeError("Dual forces need both moving and fixed mask")
+
+            if moving_mask is not None:
+                grad_moving = grad_moving * moving_mask
+            if fixed_mask is not None:
+                grad_fixed = grad_fixed * fixed_mask
+            total_grad = grad_moving + grad_fixed
+
+        else:
+            raise NotImplementedError(f"Demon forces {self.method} are not implemented")
+
+        return total_grad
+
+
+class DemonForces3d(BaseForces3d):
+    def _calculate_demon_forces_3d(
+        self,
+        moving_image: torch.Tensor,
+        fixed_image: torch.Tensor,
+        moving_mask: torch.Tensor | None = None,
+        fixed_mask: torch.Tensor | None = None,
+        method: Literal["active", "passive", "dual"] = "dual",
+        fixed_image_gradient: torch.Tensor | None = None,
+        original_image_spacing: FloatTuple3D = (1.0, 1.0, 1.0),
+    ):
+        # if method == 'dual' use union of moving and fixed mask
+        if self.method == "dual":
+            union_mask = torch.logical_or(moving_mask, fixed_mask)
+            moving_mask, fixed_mask = union_mask, union_mask
+
+        # grad tensors have the shape of (batch_size, 3, x_size, y_size, z_size)
+        total_grad = self._compute_total_grad(
+            moving_image, fixed_image, moving_mask, fixed_mask
+        )
+        gamma = 1 / (
+            (sum(i**2 for i in original_image_spacing)) / len(original_image_spacing)
+        )
+        # calculcate squared L2 of grad, i.e., || grad ||^2
+        l2_grad = total_grad.pow(2).sum(dim=1, keepdim=True)
+        epsilon = 1e-6  # to prevent division by zero
+        norm = (fixed_image - moving_image) / (
+            epsilon + l2_grad + gamma * (fixed_image - moving_image) ** 2
+        )
+
+        return norm * total_grad
+
+    def forward(
+        self,
+        moving_image: torch.Tensor,
+        fixed_image: torch.tensor,
+        moving_mask: torch.Tensor,
+        fixed_mask: torch.Tensor,
+        original_image_spacing: FloatTuple3D,
+    ):
+        return self._calculate_demon_forces_3d(
+            moving_image=moving_image,
+            fixed_image=fixed_image,
+            moving_mask=moving_mask,
+            fixed_mask=fixed_mask,
+            method=self.method,
+            original_image_spacing=original_image_spacing,
+        )
+
+
+class NCCForces3d(BaseForces3d):
+    def _calculate_ncc_forces_3d(
+        self,
+        moving_image: torch.Tensor,
+        fixed_image: torch.Tensor,
+        moving_mask: torch.Tensor | None = None,
+        fixed_mask: torch.Tensor | None = None,
+        method: Literal["active", "passive", "dual"] = "dual",
+        fixed_image_gradient: torch.Tensor | None = None,
+        original_image_spacing: FloatTuple3D = (1.0, 1.0, 1.0),
+        epsilon: float = 1e-5,
+        radius: Tuple[int, ...] = (3, 3, 3),
+    ):
+        # normalizer = sum(i * i for i in original_image_spacing) / len(original_image_spacing)
+
+        filter = torch.ones((1, 1) + radius).to("cuda")
+        npixel_filter = torch.prod(torch.tensor(radius))
+        stride = (1, 1, 1)
+
+        mm = moving_image * moving_image
+        ff = fixed_image * fixed_image
+        mf = moving_image * fixed_image
+
+        sum_m = F.conv3d(moving_image, filter, stride=stride, padding="same")
+        sum_f = F.conv3d(fixed_image, filter, stride=stride, padding="same")
+        sum_mm = F.conv3d(mm, filter, stride=stride, padding="same")
+        sum_ff = F.conv3d(ff, filter, stride=stride, padding="same")
+        sum_mf = F.conv3d(mf, filter, stride=stride, padding="same")
+
+        moving_mean = sum_m / npixel_filter
+        fixed_mean = sum_f / npixel_filter
+
+        var_m = (
+            sum_mm - 2 * moving_mean * sum_m + npixel_filter * moving_mean * moving_mean
+        )
+        var_f = (
+            sum_ff - 2 * fixed_mean * sum_f + npixel_filter * fixed_mean * fixed_mean
+        )
+        var_mf = var_m * var_f
+
+        cross = (
+            sum_mf
+            - fixed_mean * sum_m
+            - moving_mean * sum_f
+            + npixel_filter * moving_mean * fixed_mean
+        )
+
+        cross_correlation = torch.ones_like(cross)
+        cross_correlation[var_mf > epsilon] = (
+            cross[var_mf > epsilon] * cross[var_mf > epsilon] / var_mf[var_mf > epsilon]
+        )
+
+        total_grad = self._compute_total_grad(
+            moving_image, fixed_image, moving_mask, fixed_mask
+        )
+        if self.method == "dual":
+            total_grad = total_grad * 0.5
+
+        moving_mean_centered = moving_image - moving_mean
+        fixed_mean_centered = fixed_image - fixed_mean
+
+        mask = (var_mf > epsilon) & (var_f > epsilon) & (fixed_mean_centered != 0.0)
+
+        factor = torch.zeros_like(cross)
+        factor[mask] = (2.0 * cross[mask] / var_mf[mask]) * (
+            moving_mean_centered[mask]
+            - cross[mask] / (var_f[mask] * fixed_mean_centered[mask])
+        )
+        metric = 1 - torch.mean(cross_correlation[fixed_mask])
+        return (-1) * factor * total_grad
+
+    def forward(
+        self,
+        moving_image: torch.Tensor,
+        fixed_image: torch.tensor,
+        moving_mask: torch.Tensor,
+        fixed_mask: torch.Tensor,
+        original_image_spacing: FloatTuple3D,
+    ):
+        return self._calculate_ncc_forces_3d(
+            moving_image=moving_image,
+            fixed_image=fixed_image,
+            moving_mask=moving_mask,
+            fixed_mask=fixed_mask,
+            method=self.method,
+            original_image_spacing=original_image_spacing,
+        )
+
+
+class NGFForces3d(BaseForces3d):
+    def _grad_param(self, method, axis):
+        kernel = gradient_kernel_3d(method, axis)
+
+        kernel = kernel.reshape(1, 1, *kernel.shape)
+        return Parameter(torch.Tensor(kernel).float())
+
+    def _calculate_ngf_forces_3d(
+        self,
+        moving_image: torch.Tensor,
+        fixed_image: torch.Tensor,
+        moving_mask: torch.Tensor | None = None,
+        fixed_mask: torch.Tensor | None = None,
+        original_image_spacing: FloatTuple3D = (1.0, 1.0, 1.0),
+        epsilon: float = None,
+    ):
+        # # reshape
+        # b, c = moving_image.shape[:2]
+        # spatial_shape = moving_image.shape[2:]
+        #
+        # moving_image = moving_image.view(b * c, 1, *spatial_shape)
+        # fixed_image = fixed_image.view(b * c, 1, *spatial_shape)
+
+        grad_u_kernel = self._grad_param("finite_diff", axis=0).to("cuda")
+        grad_v_kernel = self._grad_param("finite_diff", axis=1).to("cuda")
+        grad_w_kernel = self._grad_param("finite_diff", axis=2).to("cuda")
+        # gradient
+        moving_grad_u = (
+            F.conv3d(moving_image, grad_u_kernel, padding="same")
+            * original_image_spacing[0]
+        )
+        moving_grad_v = (
+            F.conv3d(moving_image, grad_v_kernel, padding="same")
+            * original_image_spacing[1]
+        )
+        moving_grad_w = (
+            F.conv3d(moving_image, grad_w_kernel, padding="same")
+            * original_image_spacing[2]
+        )
+
+        fixed_grad_u = (
+            F.conv3d(fixed_image, grad_u_kernel, padding="same")
+            * original_image_spacing[0]
+        )
+        fixed_grad_v = (
+            F.conv3d(fixed_image, grad_v_kernel, padding="same")
+            * original_image_spacing[1]
+        )
+        fixed_grad_w = (
+            F.conv3d(fixed_image, grad_w_kernel, padding="same")
+            * original_image_spacing[2]
+        )
+
+        if epsilon is None:
+            with torch.no_grad():
+                epsilon = torch.mean(
+                    torch.abs(moving_grad_u)
+                    + torch.abs(moving_grad_v)
+                    + torch.abs(moving_grad_w)
+                )
+
+        # gradient norm
+        moving_grad_norm = (
+            moving_grad_u**2 + moving_grad_v**2 + moving_grad_w**2 + epsilon**2
+        )
+        fixed_grad_norm = (
+            fixed_grad_u**2 + fixed_grad_v**2 + fixed_grad_w**2 + epsilon**2
+        )
+
+        # nominator
+        moving_grad = torch.concat([moving_grad_u, moving_grad_v, moving_grad_w], dim=1)
+        fixed_grad = torch.concat([fixed_grad_u, fixed_grad_v, fixed_grad_w], dim=1)
+        grad_product = moving_grad * fixed_grad
+
+        # denominator
+        norm_product = moving_grad_norm * fixed_grad_norm
+
+        # integrator
+        ngf = (grad_product**2 / norm_product) * fixed_mask
+
+        metric = torch.mean(ngf)
+
+        return (-1) * ngf
+
+    def forward(
+        self,
+        moving_image: torch.Tensor,
+        fixed_image: torch.tensor,
+        moving_mask: torch.Tensor,
+        fixed_mask: torch.Tensor,
+        original_image_spacing: FloatTuple3D,
+    ):
+        return self._calculate_ngf_forces_3d(
+            moving_image=moving_image,
+            fixed_image=fixed_image,
+            moving_mask=moving_mask,
+            fixed_mask=fixed_mask,
+            original_image_spacing=original_image_spacing,
+        )
+
+
+if __name__ == "__main__":
+    d1 = GaussianSmoothing3d(
+        sigma=(1.0, 2.0, 3.0),
+        # radius=(1, 2, 3),
+        sigma_cutoff=(2.0, 2.0, 2.0),
+        force_same_size=True,
+    )
+
+    d2 = GaussianSmoothing3d(
+        sigma=(1.0, 2.0, 3.0), radius=(1, 2, 3), sigma_cutoff=None, force_same_size=True
+    )
+
+    d3 = GaussianSmoothing3d(
+        sigma=(1.0, 2.0, 3.0), radius=(1, 2, 3), sigma_cutoff=None, force_same_size=True
+    )
+
+    print(d1.kernel_size)
+    print(d2.kernel_size)
+    print(d3.kernel_size)