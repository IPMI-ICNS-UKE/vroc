from pathlib import Path

import SimpleITK as sitk
import torch
from torch.utils.data import Dataset

<<<<<<< HEAD
from vroc.common_types import PathLike
from vroc.decorators import convert
from vroc.helper import torch_prepare
=======
from vroc.helper import load_and_preprocess, rescale_range, torch_prepare
from vroc.preprocessing import crop_background, resample_image_size
>>>>>>> 828fb50e


class NLSTDataset(Dataset):
    def __init__(self, root_dir: PathLike):
        self.filepaths = self.fetch_filepaths(root_dir)

    @staticmethod
    @convert("root_dir", Path)
    def fetch_filepaths(
        root_dir: PathLike,
        image_folder: str = "imagesTr",
        mask_folder: str = "masksTr",
        keypoints_folder: str = "keypointsTr",
    ):
        root_dir: Path

        image_path = root_dir / image_folder
        mask_path = root_dir / mask_folder
        keypoints_path = root_dir / keypoints_folder

        fixed_images = sorted(image_path.glob("*0000.nii.gz"))
        moving_images = sorted(image_path.glob("*0001.nii.gz"))
        fixed_masks = sorted(mask_path.glob("*0000.nii.gz"))
        moving_masks = sorted(mask_path.glob("*0001.nii.gz"))
        fixed_keypoints = sorted(keypoints_path.glob("*0000.csv"))
        moving_keypoints = sorted(keypoints_path.glob("*0001.csv"))

        filepath_lists = (
            fixed_images,
            moving_images,
            fixed_masks,
            moving_masks,
            fixed_keypoints,
            moving_keypoints,
        )

        if len(lengths := set(len(l) for l in filepath_lists)) > 1:
            raise RuntimeError("File mismatch")
        length = lengths.pop()

        return [
            {
                "fixed_image": fixed_images[i],
                "moving_image": moving_images[i],
                "fixed_mask": fixed_masks[i],
                "moving_mask": moving_masks[i],
                "fixed_keypoints": fixed_keypoints[i],
                "moving_keypoints": moving_keypoints[i],
            }
            for i in range(length)
        ]

    @staticmethod
    def load_and_preprocess(filepath: PathLike, is_mask: bool = False) -> sitk.Image:
        filepath = str(filepath)
        dtype = sitk.sitkUInt8 if is_mask else sitk.sitkFloat32
        image = sitk.ReadImage(filepath, dtype)

        return image

    def __len__(self):
        return len(self.filepaths)

    def __getitem__(self, item):
        fixed_image = NLSTDataset.load_and_preprocess(
            self.filepaths[item]["fixed_image"]
        )
        moving_image = NLSTDataset.load_and_preprocess(
            self.filepaths[item]["moving_image"]
        )
        fixed_mask = NLSTDataset.load_and_preprocess(
            self.filepaths[item]["fixed_mask"], is_mask=True
        )
        moving_mask = NLSTDataset.load_and_preprocess(
            self.filepaths[item]["moving_mask"], is_mask=True
        )

        spacing = torch.tensor(fixed_image.GetSpacing())

        moving_image = sitk.HistogramMatching(
            moving_image,
            fixed_image,
            numberOfHistogramLevels=1024,
            numberOfMatchPoints=7,
        )
        fixed_image = sitk.GetArrayFromImage(fixed_image)
        moving_image = sitk.GetArrayFromImage(moving_image)
        fixed_mask = sitk.GetArrayFromImage(fixed_mask)
        moving_mask = sitk.GetArrayFromImage(moving_mask)

        patch_shape = torch.tensor(fixed_image.shape)

        fixed_image = torch_prepare(fixed_image)
        moving_image = torch_prepare(moving_image)
        fixed_mask = torch_prepare(fixed_mask)
        moving_mask = torch_prepare(moving_mask)

        return {
            "id": self.filepaths[item]["fixed_image"].name[:9],
            "fixed_image": fixed_image,
            "moving_image": moving_image,
            "fixed_mask": fixed_mask,
            "moving_mask": moving_mask,
            "patch_shape": patch_shape,
            "spacing": spacing,
        }


class AutoEncoderDataset(VrocDataset):
    def __getitem__(self, item):
        image_path = self.dir_list[item]
        image = load_and_preprocess(image_path)
        image = crop_background(image)
        image = resample_image_size(image, new_size=(128, 128, 128))
        image = sitk.GetArrayFromImage(image)
        image = rescale_range(image, input_range=(-1024, 3071), output_range=(0, 1))
        image = torch_prepare(image)
        return image<|MERGE_RESOLUTION|>--- conflicted
+++ resolved
@@ -4,14 +4,10 @@
 import torch
 from torch.utils.data import Dataset
 
-<<<<<<< HEAD
 from vroc.common_types import PathLike
 from vroc.decorators import convert
-from vroc.helper import torch_prepare
-=======
 from vroc.helper import load_and_preprocess, rescale_range, torch_prepare
 from vroc.preprocessing import crop_background, resample_image_size
->>>>>>> 828fb50e
 
 
 class NLSTDataset(Dataset):
