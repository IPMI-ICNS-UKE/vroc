--- conflicted
+++ resolved
@@ -9,10 +9,7 @@
 import SimpleITK as sitk
 from tqdm import tqdm
 
-<<<<<<< HEAD
 from vroc.common_types import IntTuple3D
-=======
->>>>>>> 12bfcf44
 from vroc.metrics import root_mean_squared_error
 
 
@@ -215,14 +212,6 @@
     # registration_method.SmoothingSigmasAreSpecifiedInPhysicalUnitsOn()
     registration_method.SetInterpolator(sitk.sitkLinear)
 
-<<<<<<< HEAD
-    transform = sitk.CompositeTransform(
-        [initial_transform, sitk.AffineTransform(fixed_image.GetDimension())]
-    )
-    registration_method.SetInitialTransform(transform, inPlace=False)
-
-=======
->>>>>>> 12bfcf44
     if moving_mask is not None:
         moving_mask = sitk.Cast(moving_mask, sitk.sitkUInt8)
         registration_method.SetMetricMovingMask(moving_mask)
