--- conflicted
+++ resolved
@@ -665,7 +665,6 @@
 
 
 if __name__ == "__main__":
-<<<<<<< HEAD
     model = TrainableVarRegBlock(
         scale_factors=1.0,
         iterations=200,
@@ -673,11 +672,4 @@
         tau=2.0,
         regularization_sigma=(4.0, 2.0, 2.0),
         early_stopping_method=None,
-    )
-=======
-    import torch
-
-    a = torch.ones((1, 1, 128, 128, 128), device="cuda")
-    AE = AutoEncoder().to(a)
-    b, encoded = AE(a)
->>>>>>> 828fb50e
+    )